from pybricks.pupdevices import Motor, ColorSensor, UltrasonicSensor
from pybricks.hubs import PrimeHub
from pybricks.robotics import DriveBase
from pybricks.parameters import Port, Color, Axis, Direction, Button, Stop

ALLOW_YELLOW = True

# --- CONSTANTS ---
CONSTANTS = {
    "DRIVEBASE_WHEEL_DIAMETER": 56,
    "DRIVEBASE_AXLE_TRACK": 112,
    "ARM_MOVE_SPEED": 200,
    "DEFAULT_SPEED": 80,
    "DEFAULT_ACCELERATION": 600,
    "DEFAULT_TURN_RATE": 60,
    "DEFAULT_TURN_ACCELERATION": 800,
    "OBSTACLE_MOVE_SPEED": 300,
    "MOVE_SPEED": 80,
    "ULTRASONIC_THRESHOLD": 50,
    "BLACK_WHEEL_SPEED": 30,
    "TURN_GREEN_DEGREES": 50,
    "BACK_AFTER_GREEN_TURN_DISTANCE": 14,
    "TURN_YELLOW_DEGREES": 20,
    "CURVE_RADIUS_GREEN": 78,
    "CURVE_RADIUS_OBSTACLE": 170,
    "OBSTACLE_TURN_DEGREES": 175,
    "OBSTACLE_INITIAL_TURN_DEGREES": 90,
    "OBSTACLE_FINAL_TURN_DEGREES": 80,
    "OBSTACLE_ARM_RETURN_DELAY": 3000,
    "CURVE_RADIUS_LINE_FOLLOW": 4,
    "MAX_TURN_RATE": 100,
    "BLACK_COUNTER_THRESHOLD": 1000,
    "TURNING_WITH_WEIGHT_CORRECITON_MULTIPLIER": 1,
<<<<<<< HEAD
    "PROPORTIONAL_GAIN": 4.5,
    "SPILL_FIND_CAN_METHOD": "" # sweep, spin or first
=======
    # Can edge-refinement sweep tuning
    "CAN_REFINE_SWEEP_HALF_DEG": 80,
    "CAN_EDGE_MARGIN_MM": 120,
    "CAN_EDGE_CONFIRM": 3,
    "CAN_SWEEP_TURN_RATE": 100,
    "CAN_SWEEP_TURN_ACCEL": 300,
    "PROPORTIONAL_GAIN": 5,
>>>>>>> 8d78ab22
}

ports = {
    "left_drive": Port.E,
    "right_drive": Port.C,
    "color_sensor_left": Port.D,
    "color_sensor_right": Port.A,
    "ultrasonic_sensor": Port.B,
    "arm_motor": Port.F,
}

class Robot:
    def __init__(self):
        self.hub = PrimeHub(Axis.Z, Axis.X)
        self.left_drive = Motor(ports["left_drive"], positive_direction=Direction.COUNTERCLOCKWISE)
        self.right_drive = Motor(ports["right_drive"])

        self.color_sensor_left = ColorSensor(ports["color_sensor_left"])
        self.color_sensor_right = ColorSensor(ports["color_sensor_right"])
        self.ultrasonic_sensor = UltrasonicSensor(ports["ultrasonic_sensor"])
        self.arm_motor = Motor(ports["arm_motor"])
        self.previous_state = "line"

        self.drivebase = DriveBase(
            self.left_drive,
            self.right_drive,
            CONSTANTS["DRIVEBASE_WHEEL_DIAMETER"],
            CONSTANTS["DRIVEBASE_AXLE_TRACK"],
        )
        self.drivebase.use_gyro(False)
        self.settings_default()

        self.robot_state = "obstacle" # Initial state
        self.iteration_count = 0 # Initialize the iteration counter
        self.black_counter = 0
        self.on_inverted = False
        self.move_arm_back_after_obstacle_time = False
        self.has_sensed_green = False

        self.shortcut_information = {
            "is following shortcut": False, # If the robot is following a shortcut
            "first turned": None, # Which direction the robot turned first due to a shortcut
            "left seen black since": False, # If the left sensor has seen black since the last shortcut
            "right seen black since": False # If the right sensor has seen black since the last shortcut
        }
        self.default_shortcut_information = self.shortcut_information.copy()

    def settings_default(self):
        self.drivebase.settings(
            straight_speed=CONSTANTS["DEFAULT_SPEED"],
            straight_acceleration=CONSTANTS["DEFAULT_ACCELERATION"],
            turn_rate=CONSTANTS["DEFAULT_TURN_RATE"],
            turn_acceleration=CONSTANTS["DEFAULT_TURN_ACCELERATION"]
        )
    
    def battery_display(self):
        battery_voltage = self.hub.battery.voltage()

        print("Battery:", battery_voltage)
    
    def turn_in_degrees(self, degrees, wait=False):
        """Turn in degrees. Using a curve for line following."""
        self.drivebase.curve(CONSTANTS["CURVE_RADIUS_LINE_FOLLOW"], degrees, Stop.COAST, wait)

    def sharp_turn_in_degrees(self, degrees, wait=True):
        """Perform a sharp turn in degrees."""
        self.drivebase.turn(degrees, wait=wait)

    def move_forward(self, distance, speed=None, wait=True):
        """Move forward in mm."""
        if speed is not None:
            self.set_speed(speed)
        self.drivebase.straight(distance, wait=wait)

    def start_motors(self, left_speed, right_speed):
        """Start the motors, if not already started, each with the specified speed."""
        if not self.left_drive.speed() == left_speed:
            self.left_drive.run(left_speed)
        if not self.right_drive.speed() == right_speed:
            self.right_drive.run(right_speed)

    def stop_motors(self):
        """Stop the motors."""
        self.left_drive.stop()
        self.right_drive.stop()

    def rotate_arm(self, degrees, stop_method=Stop.BRAKE, wait=False):
        """Rotate the arm's motor based on degrees."""
        self.arm_motor.run_angle(CONSTANTS["ARM_MOVE_SPEED"], degrees, stop_method, wait=wait)

    def set_speed(self, speed):
        """Set the speed of the robot in drivebase settings."""
        if speed == 0:
            speed = CONSTANTS["DEFAULT_SPEED"]
        self.drivebase.settings(straight_speed=speed)

    def information_to_color(self, information):
        """Convert color sensor information to a color."""
        if information["reflection"] > 99: # Probably needs to be better
            return Color.GRAY
        elif information["color"] == Color.WHITE:
            return Color.WHITE
        elif information["hsv"].h < 67 and information["hsv"].h > 45 and ALLOW_YELLOW:
            return Color.YELLOW
        elif information["color"] == Color.GREEN and 135 < information["hsv"].h < 165 and information["hsv"].s > 30:
            return Color.GREEN
        elif information["color"] == Color.BLUE and information["hsv"].s > 80 and information["hsv"].v > 80:
            return Color.BLUE
        elif information["color"] == Color.RED and information["hsv"].s > 85:
            return Color.RED
        elif information["color"] == Color.RED: # information["hsv"].s <= 85
            return Color.ORANGE
        elif information["hsv"].s < 25 and information["reflection"] < 30:
            return Color.BLACK
        else:
            return Color.NONE
            # Could try return Color.BLACK

    def get_colors(self):
        """Get the reflection, color, and HSV values of the left and right color sensors to be used for color detection."""
        self.left_color_sensor_information = {
            "reflection": self.color_sensor_left.reflection(),
            "color": self.color_sensor_left.color(),
            "hsv": self.color_sensor_left.hsv(),
        }
        self.right_color_sensor_information = {
            "reflection": self.color_sensor_right.reflection(),
            "color": self.color_sensor_right.color(),
            "hsv": self.color_sensor_right.hsv(),
        }

        self.left_color = self.information_to_color(self.left_color_sensor_information)
        self.right_color = self.information_to_color(self.right_color_sensor_information)

    def both_black_slow(self):
        self.move_forward(10) # Slow down a lot
    
    def turn_green(self, direction):
        """When there is a green on the left or the right, react to it by doing a larger turn left or right."""
        
        # Check if it actually green and not an error
        self.move_forward(10)
        self.get_colors()
        new_left_color = self.information_to_color(self.left_color_sensor_information)
        new_right_color = self.information_to_color(self.right_color_sensor_information)

        if not ((direction == "left" and new_left_color == Color.GREEN) or (direction == "right" and new_right_color == Color.GREEN)):
            return
        elif (new_left_color == new_right_color == Color.GREEN):
            self.drivebase.stop()
            self.green_spill_ending()
            return

        if direction == "left":
            degrees = -CONSTANTS["TURN_GREEN_DEGREES"] 
        else:
            degrees = CONSTANTS["TURN_GREEN_DEGREES"]
        
        self.drivebase.curve(CONSTANTS["CURVE_RADIUS_GREEN"], degrees, Stop.COAST, True)

        stop = False
        while not self.drivebase.done():
            self.get_colors()
            if self.left_color == Color.GREEN and self.right_color == Color.GREEN:
                self.drivebase.stop()
                self.green_spill_ending()
                stop = True
                break
        
        if not stop:
            self.move_forward(-CONSTANTS["BACK_AFTER_GREEN_TURN_DISTANCE"])

    def follow_line(self):
        if not self.on_inverted:
            reflection_difference = (self.left_color_sensor_information["reflection"] + 8) - self.right_color_sensor_information["reflection"]
        else:
            reflection_difference = self.right_color_sensor_information["reflection"] - self.left_color_sensor_information["reflection"]
        
        turn_rate = max(min(CONSTANTS["PROPORTIONAL_GAIN"] * reflection_difference, CONSTANTS["MAX_TURN_RATE"]), -CONSTANTS["MAX_TURN_RATE"])
        self.drivebase.drive(CONSTANTS["MOVE_SPEED"], turn_rate)

        while not self.drivebase.done(): # To check if both are black
            self.get_colors()
            if self.left_color == Color.BLACK and self.right_color == Color.BLACK:
                self.both_black_slow()
                self.black_counter += 1
    
    def follow_color(self, color_to_follow=Color.YELLOW):
        if self.left_color == color_to_follow:
            self.turn_in_degrees(-CONSTANTS["TURN_YELLOW_DEGREES"])
        elif self.right_color == color_to_follow:
            self.turn_in_degrees(CONSTANTS["TURN_YELLOW_DEGREES"])
        else:
            self.move_forward(10, wait=False)

    def turn_and_detect_ultrasonic(self, degrees=360):
        "Turn the number of degrees, and meanwhile, find the lowest ultrasonic and return the lowest ultrasonic."
        lowest_ultrasonic = 2000
        lowest_ultrasonic_angle = 0

        self.drivebase.reset()
        self.sharp_turn_in_degrees(degrees, wait=False)

        while not self.drivebase.done():
            new_ultrasonic = self.ultrasonic_sensor.distance()

            if new_ultrasonic < lowest_ultrasonic:
                lowest_ultrasonic = new_ultrasonic
                lowest_ultrasonic_angle = self.drivebase.angle()

            print(new_ultrasonic, self.drivebase.angle())
        return lowest_ultrasonic, lowest_ultrasonic_angle
    
    def turn_and_detect_first_point(self, threshold=400):
        self.drivebase.reset()
        self.sharp_turn_in_degrees(360, wait=False)

        while not self.drivebase.done():
            new_ultrasonic = self.ultrasonic_sensor.distance()

            if new_ultrasonic < threshold:
                lowest_ultrasonic_angle = self.drivebase.angle()
                self.stop_motors()

            print(new_ultrasonic, self.drivebase.angle())
        return new_ultrasonic, lowest_ultrasonic_angle
    
    def green_spill_ending(self):
        self.move_forward(20)
        if self.has_sensed_green: # Only run the green spill ending once
            return

        self.has_sensed_green = True
        self.move_forward(10)
        self.get_colors()
        if self.left_color != Color.GREEN or self.right_color != Color.GREEN:
            self.move_forward(-10)
            return

        self.drivebase.settings( # Slow down
            straight_speed=80,
            straight_acceleration=450,
            turn_rate=140,
            turn_acceleration=1600
        )

        self.rotate_arm(-86, stop_method=Stop.HOLD) # Arm up

        self.move_forward(280) # Go to middle - 10 (because already moved forward 10)
        self.move_forward(-20) # Go back just in case hit the can
        # self.hub.imu.reset_heading(0)

        self.stop_motors() # Stop

        if CONSTANTS["SPILL_FIND_CAN_METHOD"] == "first":
            lowest_ultrasonic = 2000
            while lowest_ultrasonic == 2000:
                lowest_ultrasonic, lowest_ultrasonic_angle = self.turn_and_detect_first_point()
            self.sharp_turn_in_degrees(5) # To middle of can
        
        elif CONSTANTS["SPILL_FIND_CAN_METHOD"] == "spin":
            lowest_ultrasonic = 2000
            while lowest_ultrasonic == 2000:
                lowest_ultrasonic, lowest_ultrasonic_angle = self.turn_and_detect_ultrasonic() # Turn 360 degrees, find the lowest ultrasonic and angle

            # if lowest_ultrasonic_angle > 180:
            #     lowest_ultrasonic_angle -= 360

            # self.drivebase.reset()

<<<<<<< HEAD
            self.sharp_turn_in_degrees(lowest_ultrasonic_angle) # Turn to the lowest ultrasonic
        
        self.move_forward(min(lowest_ultrasonic - 20, 260)) # Go to the lowest ultrasonic
=======
        # Refine target by sweeping to find left/right edges and aim at midpoint
        sweep_half = int(CONSTANTS.get("CAN_REFINE_SWEEP_HALF_DEG", 80))
        edge_margin = int(CONSTANTS.get("CAN_EDGE_MARGIN_MM", 120))
        edge_threshold = lowest_ultrasonic + edge_margin
        # Save/adjust turn settings for smoother sweep
        try:
            ss, sa, prev_tr, prev_ta = self.drivebase.settings()
        except Exception:
            prev_tr = None
            prev_ta = None
        try:
            self.drivebase.settings(
                turn_rate=int(CONSTANTS.get("CAN_SWEEP_TURN_RATE", 100)),
                turn_acceleration=int(CONSTANTS.get("CAN_SWEEP_TURN_ACCEL", 300)),
            )
        except Exception:
            pass

        # Move to left of the detected sector and sweep right across
        self.sharp_turn_in_degrees(lowest_ultrasonic_angle - sweep_half, wait=True)
        self.drivebase.reset()
        self.sharp_turn_in_degrees(2 * sweep_half, wait=False)

        saw_inside = False
        first_enter = None
        last_seen = None
        lost = 0
        confirm = int(CONSTANTS.get("CAN_EDGE_CONFIRM", 3))
        while not self.drivebase.done():
            d = self.ultrasonic_sensor.distance()
            if d is None:
                d = 9999
            a = self.drivebase.angle()
            if d <= edge_threshold:
                if not saw_inside:
                    saw_inside = True
                    first_enter = a
                last_seen = a
                lost = 0
            else:
                if saw_inside:
                    lost += 1
                    if lost >= confirm and last_seen is not None:
                        break
        self.drivebase.stop()

        # Restore previous turn settings
        try:
            if prev_tr is not None and prev_ta is not None:
                self.drivebase.settings(turn_rate=prev_tr, turn_acceleration=prev_ta)
            elif prev_tr is not None:
                self.drivebase.settings(turn_rate=prev_tr)
        except Exception:
            pass

        if first_enter is not None and last_seen is not None:
            target_angle_rel = (first_enter + last_seen) / 2.0
            # Rotate from current sweep end to the midpoint
            delta = target_angle_rel - self.drivebase.angle()
            self.sharp_turn_in_degrees(delta)
        else:
            # Fall back to the raw first-hit angle
            self.sharp_turn_in_degrees(lowest_ultrasonic_angle)

        # Approach using fresh distance at the refined heading
        fresh_d = self.ultrasonic_sensor.distance()
        if fresh_d is None:
            fresh_d = lowest_ultrasonic
        approach = max(0, min(260, int(fresh_d) - 20))
        self.move_forward(approach)
>>>>>>> 8d78ab22
        self.rotate_arm(-95, stop_method=Stop.COAST, wait=True) # Arm down, capture the can

        self.sharp_turn_in_degrees(180)
        self.move_forward(min(lowest_ultrasonic - 20, 260))

        # self.move_forward(max(-(lowest_ultrasonic - 20), -260)) # Go back to middle

        return_to_exit_angle = -lowest_ultrasonic_angle
        # return_to_exit_angle = -self.hub.imu.heading() + 180
        # if return_to_exit_angle > 180:
        #     return_to_exit_angle -= 360

        self.sharp_turn_in_degrees(return_to_exit_angle * CONSTANTS["TURNING_WITH_WEIGHT_CORRECITON_MULTIPLIER"]) # Turn back, and face exit
        self.move_forward(270) # Go to exit

        away_can_angle = 50
        away_can_distance = 58
        self.sharp_turn_in_degrees(away_can_angle)
        self.move_forward(away_can_distance) # Go forward a bit so the can is not on the path
        self.rotate_arm(180) # Arm up, release the can
        self.move_forward(-away_can_distance) # Go back
        self.sharp_turn_in_degrees(-away_can_angle) # Turn back

        self.settings_default() # Reset speed and settings

        self.move_forward(30) # Hopefully sense the black line again

    def avoid_obstacle(self):
        self.stop_motors()
        self.rotate_arm(-90)
        self.sharp_turn_in_degrees(CONSTANTS["OBSTACLE_INITIAL_TURN_DEGREES"])
        self.drivebase.curve(CONSTANTS["CURVE_RADIUS_OBSTACLE"], -CONSTANTS["OBSTACLE_TURN_DEGREES"], Stop.BRAKE, True)
        # self.start_motors(CONSTANTS["OBSTACLE_MOVE_SPEED"], CONSTANTS["OBSTACLE_MOVE_SPEED"])

        # self.get_colors() # Re-read colors after turning
        # while self.right_color == Color.WHITE: # Keep turning until right sensor sees something other than white
        #     self.get_colors()
        self.turn_in_degrees(CONSTANTS["OBSTACLE_FINAL_TURN_DEGREES"])
        self.robot_state = "straight" # Reset state after handling obstacle
        self.move_arm_back_after_obstacle_time = self.iteration_count + CONSTANTS["OBSTACLE_ARM_RETURN_DELAY"]
    
    def update(self):
        """Update the state of the robot."""
        self.get_colors()
        self.ultrasonic = self.ultrasonic_sensor.distance()

        self.previous_state = self.robot_state

        if self.move_arm_back_after_obstacle_time != False:
            if self.iteration_count > self.move_arm_back_after_obstacle_time:
                self.move_arm_back_after_obstacle_time = False
                self.rotate_arm(90, stop_method=Stop.COAST)

        if (self.left_color == Color.GRAY and self.right_color == Color.GRAY) or (self.left_color == Color.GREEN and self.right_color == Color.GREEN):
            self.robot_state = "gray"
            return
        
        if self.left_color == Color.BLACK and self.right_color == Color.BLACK:
            self.black_counter += 1
            self.both_black_slow()
        else:
            self.black_counter = 0
        
        if self.black_counter > CONSTANTS["BLACK_COUNTER_THRESHOLD"]:
            self.on_inverted = True
        if self.left_color == Color.WHITE and self.right_color == Color.WHITE:
            self.on_inverted = False
        
        # Check for obstacle
        if self.ultrasonic < CONSTANTS["ULTRASONIC_THRESHOLD"]:
            self.robot_state = "obstacle"
            return # Exit update early if obstacle detected

        # Shortcut / Yellow
        elif ALLOW_YELLOW and (self.left_color == Color.YELLOW or self.right_color == Color.YELLOW):
            self.robot_state = "yellow line"
            if not self.shortcut_information["is following shortcut"]:
                if self.left_color == Color.YELLOW:
                    self.turn_in_degrees(-90)

                    if self.shortcut_information["first turned"] == None:
                        self.shortcut_information["first turned"] = "left"

                if self.right_color == Color.YELLOW:
                    self.turn_in_degrees(90)

                    if self.shortcut_information["first turned"] == None:
                        self.shortcut_information["first turned"] = "right"
            
            self.shortcut_information["is following shortcut"] = True
        
        # Line
        elif not self.shortcut_information["is following shortcut"] and \
            self.left_color in [Color.WHITE, Color.BLACK, Color.GRAY] and \
            self.right_color in [Color.WHITE, Color.BLACK, Color.GRAY] and \
            not (self.left_color == self.right_color and self.left_color == Color.GRAY): # Both not gray
            self.robot_state = "line"

        # Turn / Green
        elif self.left_color == Color.GREEN:
            self.robot_state = "green left"
        elif self.right_color == Color.GREEN:
            self.robot_state = "green right"

        # Nothing
        else:
            self.robot_state = "line"
            # self.robot_state = "stop"

        # Stopping shortcut
        if self.left_color == Color.BLACK:
            self.shortcut_information["left seen black since"] = True
        if self.right_color == Color.BLACK:
            self.shortcut_information["right seen black since"] = True

        if self.shortcut_information["left seen black since"] and self.shortcut_information["right seen black since"]:
            if self.shortcut_information["first turned"] == "left":
                self.turn_in_degrees(90) # Turn right if it turned left for the shortcut
            else:
                self.turn_in_degrees(-90) # Turn left if it turned right for the shortcut

            self.robot_state = "line" # Go back to normal line following
            self.shortcut_information = self.default_shortcut_information.copy()

    def move(self):
        """Move the robot based on its current state."""
        # Gray
        if self.robot_state == "gray":
            self.green_spill_ending()
        
        # Obstacle
        elif self.robot_state == "obstacle":
            self.avoid_obstacle()

        # ShortcutYellow
        elif self.shortcut_information["is following shortcut"]:
            self.follow_color()
        
        # Line
        elif self.robot_state == "line":
            self.follow_line()

        # Green
        elif self.robot_state == "green left":
            self.stop_motors()
            self.turn_green("left")
        elif self.robot_state == "green right":
            self.stop_motors()
            self.turn_green("right")

        # Stop
        elif self.robot_state == "stop":
            self.stop_motors()

    def debug(self):
        """Print debug text."""
        # print(self.robot_state)
        # print(self.left_color_sensor_information, self.left_color)
        # print(self.right_color_sensor_information, self.right_color)
        # print(self.left_color, self.right_color)
        # print(self.iteration_count)
        # print(self.ultrasonic)
        pass

    def run(self):
        self.battery_display()
        self.rotate_arm(180, Stop.COAST_SMART) # Reset
        while True:
            self.iteration_count += 1 # Increment the counter at the start of each loop
            self.update()
            self.move()
            # self.debug()

def main():
    robot = Robot()
    robot.run()

main() # Note: don't put in if __name__ == "__main__" because __name__ is something different for robot<|MERGE_RESOLUTION|>--- conflicted
+++ resolved
@@ -31,10 +31,6 @@
     "MAX_TURN_RATE": 100,
     "BLACK_COUNTER_THRESHOLD": 1000,
     "TURNING_WITH_WEIGHT_CORRECITON_MULTIPLIER": 1,
-<<<<<<< HEAD
-    "PROPORTIONAL_GAIN": 4.5,
-    "SPILL_FIND_CAN_METHOD": "" # sweep, spin or first
-=======
     # Can edge-refinement sweep tuning
     "CAN_REFINE_SWEEP_HALF_DEG": 80,
     "CAN_EDGE_MARGIN_MM": 120,
@@ -42,7 +38,6 @@
     "CAN_SWEEP_TURN_RATE": 100,
     "CAN_SWEEP_TURN_ACCEL": 300,
     "PROPORTIONAL_GAIN": 5,
->>>>>>> 8d78ab22
 }
 
 ports = {
@@ -256,20 +251,6 @@
             print(new_ultrasonic, self.drivebase.angle())
         return lowest_ultrasonic, lowest_ultrasonic_angle
     
-    def turn_and_detect_first_point(self, threshold=400):
-        self.drivebase.reset()
-        self.sharp_turn_in_degrees(360, wait=False)
-
-        while not self.drivebase.done():
-            new_ultrasonic = self.ultrasonic_sensor.distance()
-
-            if new_ultrasonic < threshold:
-                lowest_ultrasonic_angle = self.drivebase.angle()
-                self.stop_motors()
-
-            print(new_ultrasonic, self.drivebase.angle())
-        return new_ultrasonic, lowest_ultrasonic_angle
-    
     def green_spill_ending(self):
         self.move_forward(20)
         if self.has_sensed_green: # Only run the green spill ending once
@@ -297,27 +278,15 @@
 
         self.stop_motors() # Stop
 
-        if CONSTANTS["SPILL_FIND_CAN_METHOD"] == "first":
-            lowest_ultrasonic = 2000
-            while lowest_ultrasonic == 2000:
-                lowest_ultrasonic, lowest_ultrasonic_angle = self.turn_and_detect_first_point()
-            self.sharp_turn_in_degrees(5) # To middle of can
-        
-        elif CONSTANTS["SPILL_FIND_CAN_METHOD"] == "spin":
-            lowest_ultrasonic = 2000
-            while lowest_ultrasonic == 2000:
-                lowest_ultrasonic, lowest_ultrasonic_angle = self.turn_and_detect_ultrasonic() # Turn 360 degrees, find the lowest ultrasonic and angle
-
-            # if lowest_ultrasonic_angle > 180:
-            #     lowest_ultrasonic_angle -= 360
-
-            # self.drivebase.reset()
-
-<<<<<<< HEAD
-            self.sharp_turn_in_degrees(lowest_ultrasonic_angle) # Turn to the lowest ultrasonic
-        
-        self.move_forward(min(lowest_ultrasonic - 20, 260)) # Go to the lowest ultrasonic
-=======
+        lowest_ultrasonic = 2000
+        while lowest_ultrasonic == 2000:
+            lowest_ultrasonic, lowest_ultrasonic_angle = self.turn_and_detect_ultrasonic() # Turn 360 degrees, find the lowest ultrasonic and angle
+
+        # if lowest_ultrasonic_angle > 180:
+        #     lowest_ultrasonic_angle -= 360
+
+        # self.drivebase.reset()
+
         # Refine target by sweeping to find left/right edges and aim at midpoint
         sweep_half = int(CONSTANTS.get("CAN_REFINE_SWEEP_HALF_DEG", 80))
         edge_margin = int(CONSTANTS.get("CAN_EDGE_MARGIN_MM", 120))
@@ -388,7 +357,6 @@
             fresh_d = lowest_ultrasonic
         approach = max(0, min(260, int(fresh_d) - 20))
         self.move_forward(approach)
->>>>>>> 8d78ab22
         self.rotate_arm(-95, stop_method=Stop.COAST, wait=True) # Arm down, capture the can
 
         self.sharp_turn_in_degrees(180)
