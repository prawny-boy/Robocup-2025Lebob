from pybricks.pupdevices import Motor, ColorSensor, UltrasonicSensor
from pybricks.hubs import PrimeHub
from pybricks.robotics import DriveBase
from pybricks.parameters import Port, Color, Axis, Direction, Button, Stop
from pybricks.tools import StopWatch, wait

<<<<<<< HEAD
ALLOW_YELLOW = False    
=======
# Enable/disable optional yellow-line shortcut behavior
ALLOW_YELLOW = True
>>>>>>> 979cd12e

# --- CONSTANTS ---
CONSTANTS = {
    "DRIVEBASE_WHEEL_DIAMETER": 56,
    "DRIVEBASE_AXLE_TRACK": 112,
    "ARM_MOVE_SPEED": 500,
<<<<<<< HEAD
    "DEFAULT_SPEED": 130,
    "DEFAULT_ACCELERATION": 600,
    "DEFAULT_TURN_RATE": 600,
    "DEFAULT_TURN_ACCELERATION": 2000,
    "OBSTACLE_MOVE_SPEED": 300,
    "MOVE_SPEED": 130,
    "ULTRASONIC_THRESHOLD": 70,
    "TURN_GREEN_DEGREES": 70,
    "TURN_YELLOW_DEGREES": 20,
    "CURVE_RADIUS_GREEN": 80,
    "CURVE_RADIUS_OBSTACLE": 130,
    "OBSTACLE_TURN_DEGREES": 140,
    "OBSTACLE_INITIAL_TURN_DEGREES": 90,
    "OBSTACLE_FINAL_TURN_DEGREES": 45,
    "CURVE_RADIUS_LINE_FOLLOW": 4,
    "MAX_TURN_RATE": 500,
    "BLACK_COUNTER_THRESHOLD": 1000,
=======
    "DEFAULT_SPEED": 170,
    "DEFAULT_ACCELERATION": 600,
    "DEFAULT_TURN_RATE": 150,
    "DEFAULT_TURN_ACCELERATION": 1600,
    "MOVE_SPEED": 120,
    "ULTRASONIC_THRESHOLD": 140,        # obstacle trigger (mm)
    "OBSTACLE_DETECT_CONFIRM": 4,       # consecutive reads to confirm obstacle
    "BLACK_WHEEL_SPEED": 30,
    # Optional: direct-drive trim to correct mechanical bias (1.00 = no change)
    "LEFT_MOTOR_TRIM": 1.00,
    "RIGHT_MOTOR_TRIM": 1.00,
    "TURN_GREEN_DEGREES": 50,
    "BACK_AFTER_GREEN_TURN_DISTANCE": 60,
    "TURN_YELLOW_DEGREES": 20,
    "CURVE_RADIUS_GREEN": 78,
    "CURVE_RADIUS_OBSTACLE": 160,
    "OBSTACLE_TURN_DEGREES": 175,
    "OBSTACLE_INITIAL_TURN_DEGREES": 90,
    "OBSTACLE_FINAL_TURN_DEGREES": 70,
    "OBSTACLE_ARM_RETURN_DELAY": 3000,
    "CURVE_RADIUS_LINE_FOLLOW": 4,
    "BLACK_COUNTER_THRESHOLD": 100,
    # Timeout (ms) to avoid getting stuck while leaving white during obstacle bypass
    "OBSTACLE_WHITE_TIMEOUT_MS": 2500,
    # Line follow tuning (PD + safety)
    "LINE_KP": 3.0,
    "LINE_KD": 18.0,
    "LINE_MIN_SPEED": 80,
    "LINE_MAX_TURN_RATE": 320,
    "CORNER_ERR_THRESHOLD": 13,     # reflectance delta that indicates a sharp corner
    # Can scanning/approach tuning
    "CAN_DEBUG_PRINT": False,
    "CAN_SWEEP_TURN_RATE": 120,
    "CAN_SWEEP_TURN_RATE_SLOW": 60,
    "CAN_SCAN_MAX_MM": 350,
    "CAN_FIRST_HIT_MAX_MM": 550,
    "CAN_EDGE_MARGIN_MM": 120,
    "CAN_IGNORE_ABOVE_MM": 1800,
    "CAN_MIN_VALID_MM": 60,
    "CAN_US_MEDIAN_SAMPLES": 5,
    # Micro-oscillation scan tuning
    "CAN_OSC_AMP_DEG": 12,
    "CAN_OSC_PASSES": 3,
    "CAN_OSC_TURN_RATE": 60,
    "CAN_OSC_CENTER_STEP_DEG": 30,
    # Line reacquire after spill exit
    "LINE_REACQUIRE_STEP_MM": 15,
    "LINE_REACQUIRE_CONFIRM": 2,
    "LINE_REACQUIRE_MAX_MM": 400,
    "LINE_REACQUIRE_BACK_MM": 50,
    # Robust line detection threshold (reflection) for reacquire
    "LINE_BLACK_REF_THRESHOLD": 39,
    "LINE_REACQUIRE_TURN_STEP_DEG": 10,
    "LINE_REACQUIRE_TURN_MAX_DEG": 120,
    "CAN_SEGMENT_MIN_POINTS": 4,
    # Push off spill + exit spill tuning
    "CAN_PUSH_STEP_MM": 20,
    "CAN_PUSH_CONFIRM": 4,
    "CAN_PUSH_MAX_MM": 500,
    "CAN_RELEASE_BACK_MM": 80,
    "SPILL_EXIT_STEP_MM": 20,
    "SPILL_EXIT_CONFIRM": 3,
    "SPILL_EXIT_MAX_MM": 400,
    # Battery status
    "BATTERY_V_MIN_MV": 6600,
    "BATTERY_V_MAX_MV": 8400,
    "BATTERY_WARN_PERCENT": 85,
    "BATTERY_STATUS_INTERVAL_MS": 30000,
    # Behavior toggles
    "SOUNDS_ENABLED": True,
    "TREAT_GRAY_AS_SPILL": False,
    "ENABLE_INVERTED_MODE": False,
    # Green spill detection stability
    "GREEN_DETECT_CONFIRM": 3,
    "SPILL_ENTRY_CONFIRM": 3,
    "SPILL_RETRY_COOLDOWN_MS": 1200,
    # Obstacle reacquire guard
    "OBSTACLE_REACQUIRE_MAX_MM": 220,
    # Yellow shortcut (deterministic sequence)
    "YELLOW_SHORTCUT_TURN_DEG": 90,
    "YELLOW_SHORTCUT_STEP_MM": 200,
    # Gyro/IMU behavior
    "GYRO_ENABLED": True,
    "IMU_STABILIZE_MS": 1200,
    # Straight-drive trim for manual straight helper. Keep small.
    "STRAIGHT_TURN_TRIM": 0,
    # Base global bias added to every drive() turn rate. Negative steers right.
    "BASE_TURN_BIAS": -10,
    # Optional color calibration overrides
    "GRAY_REFLECTION_MIN": 60,
    # Yellow (classification)
    "YELLOW_HUE_MIN": 38,
    "YELLOW_HUE_MAX": 62,
    # Yellow scoring (follow_yellow)
    "YELLOW_HUE_CENTER": 49.5,
    "YELLOW_HUE_WIDTH": 12.0,
    # Green
    "GREEN_HUE_MIN": 148,
    "GREEN_HUE_MAX": 178,
    "GREEN_S_MIN": 38,
>>>>>>> 979cd12e
}

ports = {
    "left_drive": Port.E,
    "right_drive": Port.C,
    "color_sensor_left": Port.D,
    "color_sensor_right": Port.A,
    "ultrasonic_sensor": Port.B,
    "arm_motor": Port.F,
}

class Robot:
    def __init__(self):
        self.hub = PrimeHub(Axis.Z, Axis.X)
        self.clock = StopWatch()
        self.left_drive = Motor(ports["left_drive"], positive_direction=Direction.COUNTERCLOCKWISE)
        self.right_drive = Motor(ports["right_drive"])

        self.color_sensor_left = ColorSensor(ports["color_sensor_left"])
        self.color_sensor_right = ColorSensor(ports["color_sensor_right"])
        self.ultrasonic_sensor = UltrasonicSensor(ports["ultrasonic_sensor"])
        self.arm_motor = Motor(ports["arm_motor"])
        self.previous_state = "line"
<<<<<<< HEAD

        self.drivebase = DriveBase(
            self.left_drive,
            self.right_drive,
            CONSTANTS["DRIVEBASE_WHEEL_DIAMETER"],
            CONSTANTS["DRIVEBASE_AXLE_TRACK"]
        )
        self.drivebase.use_gyro(False)
        self.settings_default()

        self.robot_state = "obstacle" # Initial state
        self.iteration_count = 0 # Initialize the iteration counter
        self.black_counter = 0
        self.on_inverted = False

        self.shortcut_information = {
            "is following shortcut": False, # If the robot is following a shortcut
            "first turned": None, # Which direction the robot turned first due to a shortcut
            "left seen black since": False, # If the left sensor has seen black since the last shortcut
            "right seen black since": False # If the right sensor has seen black since the last shortcut
        }
        self.default_shortcut_information = self.shortcut_information.copy()
=======

        self.drivebase = DriveBase(
            self.left_drive,
            self.right_drive,
            CONSTANTS["DRIVEBASE_WHEEL_DIAMETER"],
            CONSTANTS["DRIVEBASE_AXLE_TRACK"]
        )
        # Enable gyro-based correction for straight driving and turns
        self.gyro_ok = False
        if CONSTANTS.get("GYRO_ENABLED", True):
            try:
                wait(int(CONSTANTS.get("IMU_STABILIZE_MS", 800)))
                try:
                    self.hub.imu.reset_heading(0)
                except Exception:
                    pass
                self.drivebase.use_gyro(True)
                self.gyro_ok = True
            except Exception:
                try:
                    self.drivebase.use_gyro(False)
                except Exception:
                    pass
                self.gyro_ok = False
        else:
            try:
                self.drivebase.use_gyro(False)
            except Exception:
                pass
        self.settings_default()

        self.robot_state = "obstacle"  # Initial state
        self.iteration_count = 0
        self.black_counter = 0
        self.on_inverted = False
        self.move_arm_back_after_obstacle_time = None
        self.debug_enabled = False
        self.prev_error = 0
        self.corner_hold = 0
        self.line_pivoting = False
        self._obstacle_below_count = 0
        self.d_err_filtered = 0.0
        self.corner_until_ms = 0
        self.prev_left_is_black = False
        self.prev_right_is_black = False
        self.black_slow_until_ms = 0
        self.yellow_last_seen_side = 0   # -1=left, +1=right, 0=unknown
        self.yellow_black_confirm = 0
        self.y_l_score = 0.0
        self.y_r_score = 0.0

        self.shortcut_information = {
            "is following shortcut": False,
            "first turned": None,
            "left seen black since": False,
            "right seen black since": False
        }
        self.default_shortcut_information = self.shortcut_information.copy()

        self.can_recording = False
        self.can_path = []
        self.can_sweep_slow_mode = False
        self.spill_entry_heading = None
        self._green_left_count = 0
        self._green_right_count = 0
        self._spill_cooldown_until = 0
        self._spill_retry_backoff_ms = CONSTANTS.get("SPILL_RETRY_COOLDOWN_MS", 1200)

    # --- helpers ---
    def drive_with_bias(self, speed_mm_s, turn_deg_s):
        """All driving goes through this so global bias always applies."""
        bias = float(CONSTANTS.get("BASE_TURN_BIAS", 0.0))
        self.drivebase.drive(int(speed_mm_s), float(turn_deg_s) + bias)

    def read_ultra_mm(self):
        """Raw ultrasonic distance in mm; returns 9999 if no valid target."""
        d = self.ultrasonic_sensor.distance()
        return 9999 if d is None else d

    def read_ultra_mm_obstacle(self):
        """Median-filtered ultrasonic for obstacle detection (no near/far rejection)."""
        samples = []
        for _ in range(3):
            d = self.ultrasonic_sensor.distance()
            if d is None:
                d = 9999
            samples.append(d)
            wait(2)
        samples.sort()
        return samples[1]

    def read_ultra_mm_can(self):
        """Ultrasonic read with median filter and bounds for can logic."""
        samples = []
        for _ in range(CONSTANTS.get("CAN_US_MEDIAN_SAMPLES", 3)):
            d = self.ultrasonic_sensor.distance()
            if d is None:
                d = 9999
            samples.append(d)
            wait(5)
        samples.sort()
        m = samples[len(samples)//2]
        if m < CONSTANTS.get("CAN_MIN_VALID_MM", 60):
            return 9999
        return 9999 if m > CONSTANTS.get("CAN_IGNORE_ABOVE_MM", 1800) else m
>>>>>>> 979cd12e

    def settings_default(self):
        self.drivebase.settings(
            straight_speed=CONSTANTS["DEFAULT_SPEED"],
            straight_acceleration=CONSTANTS["DEFAULT_ACCELERATION"],
            turn_rate=CONSTANTS["DEFAULT_TURN_RATE"],
            turn_acceleration=CONSTANTS["DEFAULT_TURN_ACCELERATION"]
        )
<<<<<<< HEAD
    
    def battery_display(self):
        battery_voltage = self.hub.battery.voltage()

        print("Battery:", battery_voltage)
    
    def turn_in_degrees(self, degrees, wait=False):
        """Turn in degrees. Using a curve for line following."""
        self.drivebase.curve(CONSTANTS["CURVE_RADIUS_LINE_FOLLOW"], degrees, Stop.COAST, wait)

    def sharp_turn_in_degrees(self, degrees):
        """Perform a sharp turn in degrees."""
        self.drivebase.turn(degrees)

    def move_forward(self, distance, speed=None, wait=False):
        """Move forward in mm."""
        if speed is not None:
            self.set_speed(speed)
        self.drivebase.straight(distance, wait)

    def start_motors(self, left_speed, right_speed):
        """Start the motors, if not already started, each with the specified speed."""
        if not self.left_drive.speed() == left_speed:
            self.left_drive.run(left_speed)
        if not self.right_drive.speed() == right_speed:
            self.right_drive.run(right_speed)
=======

    def log(self, *msg):
        if self.debug_enabled:
            print(*msg)

    # --- Battery helpers ---
    def battery_percent(self):
        try:
            mv = self.hub.battery.voltage()
        except Exception:
            mv = None
        if mv is None:
            return None, None
        v_min = CONSTANTS.get("BATTERY_V_MIN_MV", 6200)
        v_max = CONSTANTS.get("BATTERY_V_MAX_MV", 8400)
        mv = max(0, mv)
        pct = int(max(0, min(100, round((mv - v_min) * 100 / max(1, (v_max - v_min))))))
        return pct, mv / 1000.0

    def can_log(self, *msg):
        if CONSTANTS.get("CAN_DEBUG_PRINT", False):
            print(*msg)

    def battery_display(self):
        pct, volts = self.battery_percent()
        if pct is None:
            print("Battery: unknown")
            return
        warn = " (LOW)" if pct < CONSTANTS.get("BATTERY_WARN_PERCENT", 75) else ""
        print("Battery:", f"{pct}%", f"({volts:.2f} V){warn}")

    def turn_in_degrees(self, degrees, wait=False):
        """Turn by a small angle using a gentle curve."""
        self.drivebase.curve(CONSTANTS["CURVE_RADIUS_LINE_FOLLOW"], degrees, Stop.COAST, wait)

    def sharp_turn_in_degrees(self, degrees, wait=True):
        """Perform an in-place sharp turn by the given angle in degrees."""
        self.drivebase.turn(degrees, wait=wait)

    def move_forward(self, distance, speed=None, wait=True):
        """Move straight by the given distance in mm."""
        if speed is not None:
            self.set_speed(speed)
        trim = float(CONSTANTS.get("STRAIGHT_TURN_TRIM", 0.0))
        # If no trim requested and gyro is active, use built-in straight
        if abs(trim) < 1e-3 and getattr(self, "gyro_ok", False):
            self.drivebase.straight(distance, wait=wait)
            return
        # Otherwise, emulate a straight with constant turn trim to compensate bias
        try:
            self.drivebase.reset()
        except Exception:
            pass
        target = float(distance)
        direction = 1 if target >= 0 else -1
        try:
            ss, _, _, _ = self.drivebase.settings()
        except Exception:
            ss = int(CONSTANTS.get("DEFAULT_SPEED", 150))
        mm_s = int(ss if speed is None else speed) * direction
        self.drive_with_bias(mm_s, trim)
        if wait:
            while True:
                try:
                    d = self.drivebase.distance()
                except Exception:
                    d = 0.0
                if (direction > 0 and d >= target) or (direction < 0 and d <= target):
                    break
                try:
                    wait(10)
                except Exception:
                    pass
            self.drivebase.stop()

    # --- Sounds ---
    def announce_state(self, state):
        if not CONSTANTS.get("SOUNDS_ENABLED", True):
            return
        sp = self.hub.speaker
        try:
            if state == "line":
                sp.beep(700, 60)
            elif state == "obstacle":
                sp.beep(350, 90); wait(40); sp.beep(350, 90)
            elif state == "gray":
                sp.beep(900, 80); wait(40); sp.beep(1100, 80)
            elif state == "yellow line":
                sp.beep(1200, 60); wait(30); sp.beep(1200, 60); wait(30); sp.beep(1200, 60)
            elif state == "green left":
                sp.beep(1000, 70)
            elif state == "green right":
                sp.beep(600, 70)
            elif state == "stop":
                sp.beep(250, 200)
            else:
                sp.beep(500, 50)
        except Exception:
            pass

    # --- Recording helpers for can routine ---
    def can_start_recording(self):
        self.can_path = []
        self.can_recording = True

    def can_cancel_recording(self):
        self.can_path = []
        self.can_recording = False

    def normalize_angle(self, angle):
        return ((angle + 180) % 360) - 180

    def face_heading(self, target_heading_deg):
        try:
            current = self.hub.imu.heading()
        except Exception:
            current = 0
        delta = self.normalize_angle(target_heading_deg - current)
        if self.can_recording:
            self.can_turn(delta)
        else:
            self.sharp_turn_in_degrees(delta)

    def can_move_forward(self, distance, speed=None, wait=True):
        if self.can_recording:
            self.can_path.append(("move", distance))
        self.move_forward(distance, speed=speed, wait=wait)

    def can_turn(self, degrees, wait=True):
        if self.can_recording:
            self.can_path.append(("turn", degrees))
        self.sharp_turn_in_degrees(degrees, wait=wait)

    def can_backtrack(self):
        for action, value in reversed(self.can_path):
            if action == "move":
                self.move_forward(-value)
            elif action == "turn":
                self.sharp_turn_in_degrees(-value)
        self.can_cancel_recording()

    def start_motors(self, left_speed, right_speed):
        lt = float(CONSTANTS.get("LEFT_MOTOR_TRIM", 1.0))
        rt = float(CONSTANTS.get("RIGHT_MOTOR_TRIM", 1.0))
        ls = int(left_speed * lt)
        rs = int(right_speed * rt)
        if self.left_drive.speed() != ls:
            self.left_drive.run(ls)
        if self.right_drive.speed() != rs:
            self.right_drive.run(rs)
>>>>>>> 979cd12e

    def stop_motors(self):
        """Stop the motors."""
        self.left_drive.stop()
        self.right_drive.stop()

<<<<<<< HEAD
    def rotate_arm(self, degrees, stop_method=Stop.BRAKE):
        """Rotate the arm's motor based on degrees."""
        self.arm_motor.run_angle(CONSTANTS["ARM_MOVE_SPEED"], degrees, stop_method, False)

    def set_speed(self, speed):
        """Set the speed of the robot in drivebase settings."""
=======
    def rotate_arm(self, degrees, stop_method=Stop.BRAKE, wait=False):
        self.arm_motor.run_angle(CONSTANTS["ARM_MOVE_SPEED"], degrees, stop_method, wait=wait)

    def set_speed(self, speed):
>>>>>>> 979cd12e
        if speed == 0:
            speed = CONSTANTS["DEFAULT_SPEED"]
        self.drivebase.settings(straight_speed=speed)

    def information_to_color(self, information):
<<<<<<< HEAD
        """Convert color sensor information to a color."""
        if information["reflection"] > 97: # Probably needs to be better
            return Color.GRAY
        elif information["color"] == Color.WHITE:
            return Color.WHITE
        elif information["hsv"].h < 67 and information["hsv"].h > 45 and ALLOW_YELLOW:
            return Color.YELLOW
        elif information["color"] == Color.GREEN and 135 < information["hsv"].h < 165:
=======
        gray_ref_min = int(CONSTANTS.get("GRAY_REFLECTION_MIN", 99))
        if information["reflection"] > gray_ref_min:
            return Color.GRAY
        elif information["color"] == Color.WHITE:
            return Color.WHITE
        elif (
            ALLOW_YELLOW
            and CONSTANTS.get("YELLOW_HUE_MIN") is not None
            and CONSTANTS.get("YELLOW_HUE_MAX") is not None
            and CONSTANTS.get("YELLOW_HUE_MIN") < information["hsv"].h < CONSTANTS.get("YELLOW_HUE_MAX")
        ):
            return Color.YELLOW
        elif (
            information["color"] == Color.GREEN
            and CONSTANTS.get("GREEN_HUE_MIN", 135) < information["hsv"].h < CONSTANTS.get("GREEN_HUE_MAX", 165)
            and information["hsv"].s > CONSTANTS.get("GREEN_S_MIN", 30)
        ):
>>>>>>> 979cd12e
            return Color.GREEN
        elif information["color"] == Color.BLUE and information["hsv"].s > 80 and information["hsv"].v > 80:
            return Color.BLUE
        elif information["color"] == Color.RED and information["hsv"].s > 85:
            return Color.RED
        elif information["color"] == Color.RED:
            return Color.ORANGE
<<<<<<< HEAD
        elif information["hsv"].s < 25 and information["reflection"] < 30:
            return Color.BLACK
        else:
            return Color.NONE
            # Could try return Color.BLACK
=======
        elif information["hsv"].s < 25 and information["reflection"] < int(CONSTANTS.get("LINE_BLACK_REF_THRESHOLD", 30)):
            return Color.BLACK
        else:
            return Color.NONE

    def yellow_score(self, information):
        hsv = information.get("hsv")
        if hsv is None:
            return 0.0
        try:
            h = float(hsv.h)
            s = float(hsv.s)
            v = float(hsv.v)
        except Exception:
            return 0.0
        h_center = float(CONSTANTS.get("YELLOW_HUE_CENTER", 55.0))
        if "YELLOW_HUE_WIDTH" in CONSTANTS:
            h_width = float(CONSTANTS.get("YELLOW_HUE_WIDTH", 22.0))
        else:
            y_min = float(CONSTANTS.get("YELLOW_HUE_MIN", 45.0))
            y_max = float(CONSTANTS.get("YELLOW_HUE_MAX", 67.0))
            h_width = max(1.0, (y_max - y_min) / 2.0)
            if "YELLOW_HUE_CENTER" not in CONSTANTS:
                h_center = (y_min + y_max) / 2.0
        h_score = max(0.0, 1.0 - abs(h - h_center) / max(1.0, h_width))
        s_score = max(0.0, min(1.0, s / 100.0))
        v_score = max(0.0, min(1.0, (v - 25.0) / 75.0))
        return h_score * (0.6 + 0.3 * s_score + 0.1 * v_score)
>>>>>>> 979cd12e

    def get_colors(self):
        """Get the reflection, color, and HSV values of the left and right color sensors to be used for color detection."""
        self.left_color_sensor_information = {
            "reflection": self.color_sensor_left.reflection(),
            "color": self.color_sensor_left.color(),
            "hsv": self.color_sensor_left.hsv(),
        }
        self.right_color_sensor_information = {
            "reflection": self.color_sensor_right.reflection(),
            "color": self.color_sensor_right.color(),
            "hsv": self.color_sensor_right.hsv(),
        }

        self.left_color = self.information_to_color(self.left_color_sensor_information)
        self.right_color = self.information_to_color(self.right_color_sensor_information)

    def both_black_slow(self):
        speed_mm_s = int(CONSTANTS.get("BLACK_DRIVE_SPEED", CONSTANTS.get("BLACK_WHEEL_SPEED", 30)))
        trim = float(CONSTANTS.get("STRAIGHT_TURN_TRIM", 0.0))
        self.drive_with_bias(speed_mm_s, trim)

    def turn_green(self, direction):
<<<<<<< HEAD
        """When there is a green on the left or the right, react to it by doing a larger turn left or right."""
        if direction == "left":
            degrees = -CONSTANTS["TURN_GREEN_DEGREES"] 
        else:
            degrees = CONSTANTS["TURN_GREEN_DEGREES"]
        
        self.drivebase.curve(CONSTANTS["CURVE_RADIUS_GREEN"], degrees, Stop.COAST, True)

    def follow_line(self):
        if not self.on_inverted:
            reflection_difference = self.left_color_sensor_information["reflection"] - self.right_color_sensor_information["reflection"]
        else:
            reflection_difference = self.right_color_sensor_information["reflection"] - self.left_color_sensor_information["reflection"]
        
        turn_rate = max(min(3.3 * reflection_difference, CONSTANTS["MAX_TURN_RATE"]), -CONSTANTS["MAX_TURN_RATE"])
        self.drivebase.drive(CONSTANTS["MOVE_SPEED"], turn_rate)

        while not self.drivebase.done(): # To check if both are black
            self.get_colors()
            if self.left_color == Color.BLACK and self.right_color == Color.BLACK:
                self.stop_motors()
                self.black_counter += 1
    
    def follow_color(self, color_to_follow=Color.YELLOW):
        if self.left_color == color_to_follow:
            self.turn_in_degrees(-CONSTANTS["TURN_YELLOW_DEGREES"])
        elif self.right_color == color_to_follow:
            self.turn_in_degrees(CONSTANTS["TURN_YELLOW_DEGREES"])
        else:
            self.move_forward(10, wait=False)

    def turn_and_detect_ultrasonic(self, degrees):
        "Turn the number of degrees, and meanwhile, find the lowest ultrasonic and return the lowest ultrasonic."
        lowest_ultrasonic = 2000
        lowest_ultrasonic_angle = 0

        self.drivebase.reset()
        self.sharp_turn_in_degrees(degrees)

        while not self.drivebase.done():
            new_ultrasonic = self.ultrasonic_sensor.distance()

            if new_ultrasonic < lowest_ultrasonic:
                lowest_ultrasonic = new_ultrasonic
                lowest_ultrasonic_angle = self.drivebase.angle()
        
        return lowest_ultrasonic, lowest_ultrasonic_angle
    
    def gray_ending(self):
        self.drivebase.settings(
            straight_speed=80,
            straight_acceleration=450,
            turn_rate=400,
            turn_acceleration=1600
        )

        self.move_forward(290)
        self.move_forward(-20)

        self.stop_motors()

        lowest_ultrasonic, lowest_ultrasonic_angle = self.turn_and_detect_ultrasonic(360)

        self.drivebase.reset()
        self.sharp_turn_in_degrees(lowest_ultrasonic_angle)
        self.move_forward(lowest_ultrasonic - 20)
        self.rotate_arm(180)

        self.sharp_turn_in_degrees(180)
        self.move_forward(lowest_ultrasonic - 20)

        self.sharp_turn_in_degrees(-lowest_ultrasonic_angle)
        
        self.move_forward(270)

        # Back at the gray here

        self.sharp_turn_in_degrees(45)
        self.rotate_arm(-180)
        self.sharp_turn_in_degrees(-45)

        self.settings_default()

        self.move_forward(10)

    def avoid_obstacle(self):
        self.stop_motors()
        self.rotate_arm(-90)
        self.sharp_turn_in_degrees(CONSTANTS["OBSTACLE_INITIAL_TURN_DEGREES"])
        self.set_speed(CONSTANTS["OBSTACLE_MOVE_SPEED"])
        self.drivebase.curve(CONSTANTS["CURVE_RADIUS_OBSTACLE"], -CONSTANTS["OBSTACLE_TURN_DEGREES"], Stop.BRAKE, True)
        self.start_motors(CONSTANTS["OBSTACLE_MOVE_SPEED"], CONSTANTS["OBSTACLE_MOVE_SPEED"])

        self.get_colors() # Re-read colors after turning
        while self.right_color == Color.WHITE: # Keep turning until right sensor sees something other than white
            self.get_colors()
        self.turn_in_degrees(CONSTANTS["OBSTACLE_FINAL_TURN_DEGREES"])
        self.robot_state = "straight" # Reset state after handling obstacle
        self.rotate_arm(90)
        self.set_speed(CONSTANTS["DEFAULT_SPEED"])
    
    def update(self):
        """Update the state of the robot."""
=======
        self.move_forward(8)

        self.get_colors()
        if (
            (self.left_color == Color.GREEN and self.right_color == Color.GREEN)
            or (self.left_color == Color.GRAY and self.right_color == Color.GRAY)
        ):
            self.drivebase.stop()
            self.green_spill_ending()
            return

        degrees = -CONSTANTS["TURN_GREEN_DEGREES"] if direction == "left" else CONSTANTS["TURN_GREEN_DEGREES"]
        self.drivebase.curve(CONSTANTS["CURVE_RADIUS_GREEN"], degrees, Stop.COAST, False)

        entered = False
        confirm_needed = CONSTANTS.get("SPILL_ENTRY_CONFIRM", 2)
        confirm = 0
        while not self.drivebase.done():
            self.get_colors()
            both_green = (self.left_color == Color.GREEN and self.right_color == Color.GREEN)
            both_gray = (self.left_color == Color.GRAY and self.right_color == Color.GRAY)
            if both_green or (CONSTANTS.get("TREAT_GRAY_AS_SPILL", False) and both_gray):
                confirm += 1
                if confirm >= confirm_needed:
                    self.drivebase.stop()
                    self.green_spill_ending()
                    entered = True
                    break
            else:
                confirm = 0

        if not entered:
            self.move_forward(-CONSTANTS["BACK_AFTER_GREEN_TURN_DISTANCE"])
            self.robot_state = "line"
            now = self.clock.time()
            self._spill_cooldown_until = now + self._spill_retry_backoff_ms
            self._spill_retry_backoff_ms = min(5000, int(self._spill_retry_backoff_ms * 2))

    def follow_line(self):
        left_ref = self.left_color_sensor_information["reflection"]
        right_ref = self.right_color_sensor_information["reflection"]

        error = right_ref - left_ref if self.on_inverted else left_ref - right_ref

        kp = CONSTANTS["LINE_KP"]
        kd = CONSTANTS["LINE_KD"]
        d_err = error - self.prev_error
        self.prev_error = error
        turn_rate = kp * error + kd * d_err

        max_turn = CONSTANTS.get("LINE_MAX_TURN_RATE", 320)
        if turn_rate > max_turn:
            turn_rate = max_turn
        elif turn_rate < -max_turn:
            turn_rate = -max_turn

        err_scale = min(1.0, abs(error) / max(1, CONSTANTS["CORNER_ERR_THRESHOLD"]))
        base_speed = CONSTANTS["MOVE_SPEED"]
        speed = max(CONSTANTS["LINE_MIN_SPEED"], int(base_speed * (1 - 0.4 * err_scale)))

        self.drive_with_bias(speed, turn_rate)

    def follow_yellow(self):
        y_left = (self.left_color == Color.YELLOW)
        y_right = (self.right_color == Color.YELLOW)
        if y_left and not y_right:
            self.yellow_last_seen_side = -1
        elif y_right and not y_left:
            self.yellow_last_seen_side = +1

        raw_y_l = self.yellow_score(self.left_color_sensor_information)
        raw_y_r = self.yellow_score(self.right_color_sensor_information)
        error = (raw_y_r - raw_y_l) * float(CONSTANTS.get("YELLOW_ERR_SCALE", 50))

        now = self.clock.time()
        if not hasattr(self, "y_pid_last_ms"):
            self.y_pid_last_ms = 0
            self.y_prev_error = 0.0
            self.y_error_integral = 0.0
            self.y_d_err_filtered = 0.0
        dt = 0.01 if self.y_pid_last_ms == 0 else max(0.001, (now - self.y_pid_last_ms) / 1000.0)
        self.y_pid_last_ms = now

        kp = float(CONSTANTS.get("YELLOW_KP", CONSTANTS.get("LINE_KP", 3.2)))
        ki = float(CONSTANTS.get("YELLOW_KI", CONSTANTS.get("LINE_KI", 0.02)))
        kd = float(CONSTANTS.get("YELLOW_KD", CONSTANTS.get("LINE_KD", 18.0)))

        self.y_error_integral += error * dt
        i_max = float(CONSTANTS.get("LINE_I_MAX", 80.0))
        if self.y_error_integral > i_max:
            self.y_error_integral = i_max
        elif self.y_error_integral < -i_max:
            self.y_error_integral = -i_max

        raw_d = (error - self.y_prev_error) / dt
        self.y_prev_error = error
        alpha = float(CONSTANTS.get("YELLOW_DERIV_ALPHA", 0.2))
        self.y_d_err_filtered = alpha * raw_d + (1.0 - alpha) * self.y_d_err_filtered

        turn = kp * error + ki * self.y_error_integral + kd * self.y_d_err_filtered

        max_turn = int(CONSTANTS.get("YELLOW_MAX_TURN_RATE", CONSTANTS.get("LINE_MAX_TURN_RATE", 320)))
        if turn > max_turn:
            turn = max_turn
        elif turn < -max_turn:
            turn = -max_turn

        base = int(CONSTANTS.get("YELLOW_BASE_SPEED", CONSTANTS.get("MOVE_SPEED", 170)))
        min_s = int(CONSTANTS.get("YELLOW_MIN_SPEED", CONSTANTS.get("LINE_MIN_SPEED", 80)))
        if raw_y_l < 0.1 and raw_y_r < 0.1:
            if getattr(self, "yellow_last_seen_side", 0) != 0 and abs(turn) < max_turn * 0.4:
                turn = self.yellow_last_seen_side * max(60, int(max_turn * 0.25))
            speed = max(min_s, int(base * 0.5))
        else:
            err_scale = min(1.0, abs(error) / float(max(1, CONSTANTS.get("CORNER_ERR_THRESHOLD", 13) * 4)))
            speed = max(min_s, int(base * (1.0 - 0.5 * err_scale)))

        self.drive_with_bias(speed, turn)

        y_exit = float(CONSTANTS.get("YELLOW_EXIT_SCORE", 0.08))
        if raw_y_l < y_exit and raw_y_r < y_exit:
            on_black = (self.left_color == Color.BLACK) or (self.right_color == Color.BLACK)
            if on_black:
                self.yellow_black_confirm += 1
            else:
                self.yellow_black_confirm = 0
            if self.yellow_black_confirm >= int(CONSTANTS.get("YELLOW_BLACK_CONFIRM", 2)):
                self.yellow_black_confirm = 0
                self.shortcut_information["is following shortcut"] = False
                self.align_to_line_in_place(timeout_ms=1200, err_tol=3)
                self.robot_state = "line"

    def execute_yellow_shortcut(self, direction):
        deg = int(CONSTANTS.get("YELLOW_SHORTCUT_TURN_DEG", 90))
        step = int(CONSTANTS.get("YELLOW_SHORTCUT_STEP_MM", 200))
        self.stop_motors()
        if direction == "right":
            first, second, final = -deg, +deg, -deg
        else:
            first, second, final = +deg, -deg, +deg
        self.sharp_turn_in_degrees(first)
        self.move_forward(step)
        self.sharp_turn_in_degrees(second)
        self.move_forward(step)
        self.sharp_turn_in_degrees(final)
        try:
            self.align_to_line_in_place(timeout_ms=1200, err_tol=4)
        except Exception:
            pass
        self.shortcut_information["is following shortcut"] = False
        self.robot_state = "line"

    def turn_and_detect_ultrasonic(self, degrees=360):
        lowest_ultrasonic = 9999
        lowest_ultrasonic_angle = 0
        self.drivebase.reset()
        try:
            ss, sa, prev_tr, ta = self.drivebase.settings()
        except Exception:
            prev_tr = None
        sweep_rate = (
            CONSTANTS["CAN_SWEEP_TURN_RATE_SLOW"]
            if getattr(self, "can_sweep_slow_mode", False)
            else CONSTANTS["CAN_SWEEP_TURN_RATE"]
        )
        self.drivebase.settings(turn_rate=sweep_rate)
        self.sharp_turn_in_degrees(degrees, wait=False)
        while not self.drivebase.done():
            new_ultra = self.read_ultra_mm_can()
            self.can_log("CAN Fallback 360 d=", new_ultra, "a=", self.drivebase.angle())
            if new_ultra < lowest_ultrasonic:
                lowest_ultrasonic = new_ultra
                lowest_ultrasonic_angle = self.drivebase.angle()
        if prev_tr is not None:
            self.drivebase.settings(turn_rate=prev_tr)
        return lowest_ultrasonic, lowest_ultrasonic_angle

    def sweep_find_can_midpoint(self, sweep_deg=160, threshold=None, confirm=3):
        if threshold is None:
            threshold = CONSTANTS["CAN_SCAN_MAX_MM"]

        self.sharp_turn_in_degrees(-sweep_deg // 2, wait=True)
        self.drivebase.reset()

        self.sharp_turn_in_degrees(sweep_deg, wait=False)
        points = []
        while not self.drivebase.done():
            d = self.read_ultra_mm()
            a = self.drivebase.angle()
            points.append((a, d))

        segments = []
        cur = []
        for a, d in points:
            if d < threshold:
                cur.append((a, d))
            else:
                if len(cur) >= CONSTANTS["CAN_SEGMENT_MIN_POINTS"]:
                    segments.append(cur)
                cur = []
        if len(cur) >= CONSTANTS["CAN_SEGMENT_MIN_POINTS"]:
            segments.append(cur)

        if not segments:
            return None, None

        def seg_min(seg):
            return min(seg, key=lambda t: t[1])

        best_seg = min(segments, key=lambda s: seg_min(s)[1])
        min_a, min_d = seg_min(best_seg)

        window = [(a, d) for a, d in best_seg if d <= min_d + 40]
        if window:
            wsum = 0.0
            asum = 0.0
            for a, d in window:
                w = 1.0 / max(1.0, float(d))
                wsum += w
                asum += w * a
            target_angle = asum / max(1e-6, wsum)
        else:
            target_angle = min_a

        return target_angle, min_d

    def find_can_edges_midpoint(self, sweep_deg=160, threshold=None, confirm=3):
        if threshold is None:
            threshold = CONSTANTS["CAN_SCAN_MAX_MM"]

        attempts = 0
        first_hit_angle = None
        first_hit_distance = 9999
        min_d = 9999
        while True:
            self.drivebase.reset()
            start_ang = self.drivebase.angle()
            try:
                ss, sa, prev_tr, ta = self.drivebase.settings()
            except Exception:
                prev_tr = None
            sweep_rate = (
                CONSTANTS["CAN_SWEEP_TURN_RATE_SLOW"]
                if self.can_sweep_slow_mode
                else CONSTANTS["CAN_SWEEP_TURN_RATE"]
            )
            self.drivebase.settings(turn_rate=sweep_rate)
            first_hit_angle = None
            while self.drivebase.angle() != 0:
                break
            self.can_log("CAN 360 sweep: rate=", sweep_rate)
            self.sharp_turn_in_degrees(360, wait=False)
            while not self.drivebase.done():
                d = self.read_ultra_mm_can()
                a = self.drivebase.angle()
                self.can_log("CAN 360 d=", d, "a=", a)
                if d < min_d:
                    min_d = d
                if d <= CONSTANTS["CAN_FIRST_HIT_MAX_MM"] and first_hit_angle is None:
                    first_hit_angle = a
                    first_hit_distance = d
                    break
            self.drivebase.stop()
            if prev_tr is not None:
                self.drivebase.settings(turn_rate=prev_tr)
            if self.can_recording:
                self.can_path.append(("turn", self.drivebase.angle() - start_ang))

            if first_hit_angle is not None:
                self.can_log("CAN 360: first hit at angle=", first_hit_angle, "min_d=", min_d)
                break

            if not self.can_sweep_slow_mode:
                attempts += 1
                if attempts < 2:
                    self.can_log("CAN 360: no detection, fast attempt", attempts)
                    continue
                self.can_sweep_slow_mode = True
                self.can_log("CAN 360: switching to slow sweep rate")
                continue
            else:
                self.can_log("CAN 360: no detection even in slow mode; giving up")
                return None, None

        self.drivebase.reset()
        start_ang = self.drivebase.angle()
        self.sharp_turn_in_degrees(-(sweep_deg // 2), wait=False)
        left_edge = None
        last_seen = None
        lost = 0
        edge_threshold = first_hit_distance + CONSTANTS["CAN_EDGE_MARGIN_MM"]
        while not self.drivebase.done():
            d = self.read_ultra_mm_can()
            a = self.drivebase.angle()
            self.can_log("CAN LEFT d=", d, "a=", a)
            if d <= edge_threshold:
                last_seen = a
                lost = 0
                if d < min_d:
                    min_d = d
            else:
                lost += 1
                if lost >= confirm and last_seen is not None:
                    left_edge = last_seen
                    break
        self.drivebase.stop()
        if self.can_recording:
            self.can_path.append(("turn", self.drivebase.angle() - start_ang))
        if left_edge is None and last_seen is not None:
            left_edge = last_seen

        start_ang = self.drivebase.angle()
        self.sharp_turn_in_degrees(sweep_deg, wait=False)
        right_edge = None
        last_seen = None
        lost = 0
        while not self.drivebase.done():
            d = self.read_ultra_mm_can()
            a = self.drivebase.angle()
            self.can_log("CAN RIGHT d=", d, "a=", a)
            if d <= edge_threshold:
                last_seen = a
                lost = 0
                if d < min_d:
                    min_d = d
            else:
                lost += 1
                if lost >= confirm and last_seen is not None:
                    right_edge = last_seen
                    break
        self.drivebase.stop()
        if self.can_recording:
            self.can_path.append(("turn", self.drivebase.angle() - start_ang))
        if right_edge is None and last_seen is not None:
            right_edge = last_seen

        if left_edge is None or right_edge is None:
            return None, None

        mid = (left_edge + right_edge) / 2.0
        return mid, min_d

    def find_can_angle_micro_oscillation(self, amp_deg=None, passes=None):
        if amp_deg is None:
            amp_deg = CONSTANTS["CAN_OSC_AMP_DEG"]
        if passes is None:
            passes = CONSTANTS["CAN_OSC_PASSES"]

        try:
            ss, sa, prev_tr, ta = self.drivebase.settings()
        except Exception:
            prev_tr = None
        self.drivebase.settings(turn_rate=CONSTANTS["CAN_OSC_TURN_RATE"])

        self.drivebase.reset()
        best_d = 9999
        best_a = 0

        def sample_during_turn(target_abs_angle):
            nonlocal best_d, best_a
            delta = target_abs_angle - self.drivebase.angle()
            self.sharp_turn_in_degrees(delta, wait=False)
            while not self.drivebase.done():
                d = self.read_ultra_mm_can()
                a = self.drivebase.angle()
                self.can_log("CAN OSC d=", d, "a=", a)
                if d < best_d:
                    best_d = d
                    best_a = a

        for _ in range(passes):
            sample_during_turn(-amp_deg)
            sample_during_turn(+amp_deg)

        sample_during_turn(0)

        if prev_tr is not None:
            self.drivebase.settings(turn_rate=prev_tr)

        if best_d <= CONSTANTS["CAN_FIRST_HIT_MAX_MM"]:
            return best_a, best_d
        return None, None

    def find_can_angle_micro_oscillation_full360(self, amp_deg=None, center_step_deg=None, passes=None):
        if amp_deg is None:
            amp_deg = CONSTANTS["CAN_OSC_AMP_DEG"]
        if center_step_deg is None:
            center_step_deg = CONSTANTS["CAN_OSC_CENTER_STEP_DEG"]
        if passes is None:
            passes = CONSTANTS["CAN_OSC_PASSES"]

        try:
            ss, sa, prev_tr, ta = self.drivebase.settings()
        except Exception:
            prev_tr = None
        self.drivebase.settings(turn_rate=CONSTANTS["CAN_OSC_TURN_RATE"])

        self.drivebase.reset()
        best_d = 9999
        best_a = None

        def sample_during_turn(target_abs_angle):
            nonlocal best_d, best_a
            delta = target_abs_angle - self.drivebase.angle()
            self.sharp_turn_in_degrees(delta, wait=False)
            while not self.drivebase.done():
                d = self.read_ultra_mm_can()
                a = self.drivebase.angle()
                self.can_log("CAN OSC360 d=", d, "a=", a)
                if d < best_d:
                    best_d = d
                    best_a = a

        centers = list(range(0, 360, max(1, int(center_step_deg))))
        for _ in range(passes):
            for c in centers:
                sample_during_turn(c - amp_deg)
                sample_during_turn(c + amp_deg)

        sample_during_turn(0)

        if prev_tr is not None:
            self.drivebase.settings(turn_rate=prev_tr)

        if best_a is None:
            return None, None
        if best_d <= CONSTANTS["CAN_FIRST_HIT_MAX_MM"]:
            return best_a, best_d
        return None, None

    def approach_can_at_angle(self, target_angle_deg, stop_offset_mm=20, max_step_mm=30):
        total_forward = 0
        current = self.drivebase.angle()
        self.can_turn(target_angle_deg - current)
        while True:
            d = self.read_ultra_mm_can()
            self.can_log("CAN APPROACH d=", d)
            if d >= 9000:
                break
            if d <= stop_offset_mm + 5:
                break

            step = max(10, min(max_step_mm, d - stop_offset_mm))
            self.can_log("CAN APPROACH step=", step)
            self.can_move_forward(step)
            total_forward += step
        return total_forward

    def push_can_off_spill(self, step_mm=20, confirm=3, max_push_mm=500):
        pushed = 0
        off_count = 0
        while pushed < max_push_mm:
            self.get_colors()
            on_green = (self.left_color == Color.GREEN) or (self.right_color == Color.GREEN)
            du = self.read_ultra_mm_can()
            self.can_log("CAN PUSH on_green=", on_green, "d=", du)
            if not on_green:
                off_count += 1
                if off_count >= confirm:
                    break
            else:
                off_count = 0
            self.can_move_forward(step_mm)
            pushed += step_mm
        return pushed

    def push_can_to_back_of_spill_until_boundary(self, step_mm=20, bound_confirm=3, max_push_mm=700):
        if self.spill_entry_heading is not None:
            self.face_heading(self.spill_entry_heading)

        push_speed = 80  # mm/s steady push
        self.drivebase.reset()
        self.drive_with_bias(push_speed, 0)

        hit_confirm = 0
        while True:
            pushed = abs(self.drivebase.distance())
            if pushed >= max_push_mm:
                break

            self.get_colors()
            boundary = (
                (self.left_color == Color.RED and self.right_color == Color.RED)
                or (self.left_color == Color.WHITE and self.right_color == Color.WHITE)
            )
            if boundary:
                hit_confirm += 1
                if hit_confirm >= bound_confirm:
                    break
            else:
                hit_confirm = 0

            wait(5)

        self.drivebase.stop()
        pushed = abs(self.drivebase.distance())
        if self.can_recording and pushed > 0:
            self.can_path.append(("move", pushed))

        return pushed

    def green_spill_ending(self):
        self._spill_retry_backoff_ms = CONSTANTS.get("SPILL_RETRY_COOLDOWN_MS", 1200)
        self.can_start_recording()
        try:
            self.spill_entry_heading = self.hub.imu.heading()
        except Exception:
            self.spill_entry_heading = None
        self.can_move_forward(10)
>>>>>>> 979cd12e
        self.get_colors()
        in_spill = (
            (self.left_color == Color.GREEN and self.right_color == Color.GREEN)
            or (self.left_color == Color.GRAY and self.right_color == Color.GRAY)
        )
        if not in_spill:
            self.can_backtrack()
            return

<<<<<<< HEAD
        self.previous_state = self.robot_state

        if (self.left_color == Color.GRAY and self.right_color == Color.GRAY) or (self.left_color == Color.GREEN and self.right_color == Color.GREEN):
            self.robot_state = "gray"
            return
        
        if self.left_color == Color.BLACK and self.right_color == Color.BLACK:
            self.black_counter += 1
        else:
            self.black_counter = 0
        
        if self.black_counter > CONSTANTS["BLACK_COUNTER_THRESHOLD"]:
            self.on_inverted = True
        if self.left_color == Color.WHITE and self.right_color == Color.WHITE:
            self.on_inverted = False
        
        # Check for obstacle
        if self.ultrasonic < CONSTANTS["ULTRASONIC_THRESHOLD"]:
            self.robot_state = "obstacle"
            return # Exit update early if obstacle detected

        # Shortcut / Yellow
        elif ALLOW_YELLOW and (self.left_color == Color.YELLOW or self.right_color == Color.YELLOW):
            self.robot_state = "yellow line"
            if not self.shortcut_information["is following shortcut"]:
                if self.left_color == Color.YELLOW:
                    self.turn_in_degrees(-90)

                    if self.shortcut_information["first turned"] == None:
                        self.shortcut_information["first turned"] = "left"

                if self.right_color == Color.YELLOW:
                    self.turn_in_degrees(90)

                    if self.shortcut_information["first turned"] == None:
                        self.shortcut_information["first turned"] = "right"
            
            self.shortcut_information["is following shortcut"] = True
        
        # Line
        elif not self.shortcut_information["is following shortcut"] and \
            self.left_color in [Color.WHITE, Color.BLACK, Color.GRAY] and \
            self.right_color in [Color.WHITE, Color.BLACK, Color.GRAY] and \
            not (self.left_color == self.right_color and self.left_color == Color.GRAY): # Both not gray
            self.robot_state = "line"

        # Turn / Green
        elif self.left_color == Color.GREEN:
            self.robot_state = "green left"
        elif self.right_color == Color.GREEN:
            self.robot_state = "green right"

        # Nothing
        else:
            self.robot_state = "line"
            # self.robot_state = "stop"

        # Stopping shortcut
        if self.left_color == Color.BLACK:
            self.shortcut_information["left seen black since"] = True
        if self.right_color == Color.BLACK:
            self.shortcut_information["right seen black since"] = True

        if self.shortcut_information["left seen black since"] and self.shortcut_information["right seen black since"]:
            if self.shortcut_information["first turned"] == "left":
                self.turn_in_degrees(90) # Turn right if it turned left for the shortcut
            else:
                self.turn_in_degrees(-90) # Turn left if it turned right for the shortcut

            self.robot_state = "line" # Go back to normal line following
            self.shortcut_information = self.default_shortcut_information.copy()

    def move(self):
        """Move the robot based on its current state."""
        # Gray
        if self.robot_state == "gray":
            self.gray_ending()
        
        # Obstacle
        elif self.robot_state == "obstacle":
            self.avoid_obstacle()

        # ShortcutYellow
        elif self.shortcut_information["is following shortcut"]:
            self.follow_color()
        
        # Line
        elif self.robot_state == "line":
            self.follow_line()

        # Green
=======
        self.drivebase.settings(
            straight_speed=80,
            straight_acceleration=450,
            turn_rate=140,
            turn_acceleration=1600
        )

        self.rotate_arm(-86, stop_method=Stop.HOLD)  # Arm up

        self.can_move_forward(280)
        self.can_move_forward(-20)
        self.stop_motors()

        mid_angle, min_dist = self.find_can_edges_midpoint(
            sweep_deg=160, threshold=CONSTANTS["CAN_SCAN_MAX_MM"]
        )
        if mid_angle is None:
            self.settings_default()
            return

        self.approach_can_at_angle(mid_angle, stop_offset_mm=20)

        self.rotate_arm(-95, stop_method=Stop.COAST, wait=True)

        push_forward = self.push_can_to_back_of_spill_until_boundary(
            step_mm=CONSTANTS["CAN_PUSH_STEP_MM"],
            bound_confirm=CONSTANTS["CAN_PUSH_CONFIRM"],
            max_push_mm=CONSTANTS["CAN_PUSH_MAX_MM"],
        )

        self.rotate_arm(180)
        self.can_move_forward(-CONSTANTS["CAN_RELEASE_BACK_MM"])

        self.can_backtrack()

        if self.spill_entry_heading is not None:
            exit_heading = self.normalize_angle(self.spill_entry_heading + 180)
            self.face_heading(exit_heading)
        else:
            self.sharp_turn_in_degrees(180)
        self.exit_green_spill_forward(
            step_mm=CONSTANTS["SPILL_EXIT_STEP_MM"],
            confirm=CONSTANTS["SPILL_EXIT_CONFIRM"],
            max_mm=CONSTANTS["SPILL_EXIT_MAX_MM"],
        )

        self.move_forward(-CONSTANTS["LINE_REACQUIRE_BACK_MM"])
        self.get_colors()
        if self.left_color == Color.GREEN and self.right_color == Color.GREEN:
            self.exit_green_spill_forward(
                step_mm=CONSTANTS["SPILL_EXIT_STEP_MM"],
                confirm=CONSTANTS["SPILL_EXIT_CONFIRM"],
                max_mm=CONSTANTS["SPILL_EXIT_STEP_MM"] * 3,
            )

        self.reacquire_line_oscillate(
            step_deg=CONSTANTS["LINE_REACQUIRE_TURN_STEP_DEG"],
            max_deg=CONSTANTS["LINE_REACQUIRE_TURN_MAX_DEG"],
            confirm=CONSTANTS["LINE_REACQUIRE_CONFIRM"],
        )

        self.settings_default()
        self.robot_state = "line"

    def exit_green_spill_forward(self, step_mm=20, confirm=3, max_mm=400):
        moved = 0
        off_count = 0
        while moved < max_mm:
            self.get_colors()
            both_green = self.left_color == Color.GREEN and self.right_color == Color.GREEN
            du = self.read_ultra_mm_can()
            self.can_log("SPILL EXIT both_green=", both_green, "d=", du)
            if not both_green:
                off_count += 1
                if off_count >= confirm:
                    break
            else:
                off_count = 0
            self.move_forward(step_mm)
            moved += step_mm
        return moved

    def reacquire_line_oscillate(self, step_deg=10, max_deg=120, confirm=2):
        def confirm_line(n):
            count = 0
            for _ in range(max(1, n)):
                self.get_colors()
                if self.left_color == Color.BLACK or self.right_color == Color.BLACK:
                    count += 1
                else:
                    count = 0
                if count >= n:
                    return True
                wait(5)
            return False

        current_offset = 0
        if confirm_line(confirm):
            return True

        amp = step_deg
        while amp <= max_deg:
            delta = -amp - current_offset
            if delta != 0:
                self.sharp_turn_in_degrees(delta)
                current_offset += delta
            if confirm_line(confirm):
                return True

            delta = amp - current_offset
            if delta != 0:
                self.sharp_turn_in_degrees(delta)
                current_offset += delta
            if confirm_line(confirm):
                return True

            amp += step_deg

        return False

    def align_to_line_in_place(self, timeout_ms=1500, err_tol=3):
        start = self.clock.time()
        prev_err = 0
        kp = CONSTANTS.get("LINE_KP", 3.2)
        kd = 0.0
        max_turn = CONSTANTS.get("LINE_MAX_TURN_RATE", 320)
        while self.clock.time() - start < timeout_ms:
            self.get_colors()
            left_ref = self.left_color_sensor_information["reflection"]
            right_ref = self.right_color_sensor_information["reflection"]
            error = right_ref - left_ref if self.on_inverted else left_ref - right_ref
            d_err = error - prev_err
            prev_err = error
            if abs(error) <= err_tol:
                break
            turn_rate = kp * error + kd * d_err
            if turn_rate > max_turn:
                turn_rate = max_turn
            elif turn_rate < -max_turn:
                turn_rate = -max_turn
            self.drive_with_bias(0, turn_rate)
            wait(10)
        self.drivebase.stop()

    def avoid_obstacle(self):
        self.stop_motors()
        self.rotate_arm(-90)

        self.sharp_turn_in_degrees(CONSTANTS["OBSTACLE_INITIAL_TURN_DEGREES"])
        self.drivebase.curve(
            CONSTANTS["CURVE_RADIUS_OBSTACLE"],
            -CONSTANTS["OBSTACLE_TURN_DEGREES"],
            Stop.BRAKE,
            True,
        )

        self.drivebase.stop()
        found = self.reacquire_line_oscillate(
            step_deg=CONSTANTS.get("LINE_REACQUIRE_TURN_STEP_DEG", 10),
            max_deg=CONSTANTS.get("LINE_REACQUIRE_TURN_MAX_DEG", 120),
            confirm=CONSTANTS.get("LINE_REACQUIRE_CONFIRM", 2),
        )
        if not found:
            self.turn_in_degrees(CONSTANTS["OBSTACLE_FINAL_TURN_DEGREES"])
            found = self.reacquire_line_oscillate(
                step_deg=CONSTANTS.get("LINE_REACQUIRE_TURN_STEP_DEG", 10),
                max_deg=CONSTANTS.get("LINE_REACQUIRE_TURN_MAX_DEG", 120),
                confirm=CONSTANTS.get("LINE_REACQUIRE_CONFIRM", 2),
            )
        if found:
            self.align_to_line_in_place(timeout_ms=1500, err_tol=3)

        self.robot_state = "line"
        self.move_arm_back_after_obstacle_time = self.clock.time() + CONSTANTS["OBSTACLE_ARM_RETURN_DELAY"]

    def update(self):
        self.get_colors()
        self.ultrasonic = self.read_ultra_mm_obstacle()

        if not hasattr(self, "_battery_warned"):
            self._battery_warned = False
            self._last_batt_status = 0
        pct, volts = self.battery_percent()
        if pct is not None:
            now = self.clock.time()
            if now - self._last_batt_status > CONSTANTS.get("BATTERY_STATUS_INTERVAL_MS", 30000):
                print("Battery:", f"{pct}%", f"({volts:.2f} V)")
                self._last_batt_status = now
            if (pct < CONSTANTS.get("BATTERY_WARN_PERCENT", 75)) and (not self._battery_warned):
                print("WARNING: Battery low:", f"{pct}%", f"({volts:.2f} V)")
                self._battery_warned = True

        if self.move_arm_back_after_obstacle_time is not None and self.clock.time() >= self.move_arm_back_after_obstacle_time:
            self.move_arm_back_after_obstacle_time = None
            self.rotate_arm(90, stop_method=Stop.COAST)

        both_green = (self.left_color == Color.GREEN and self.right_color == Color.GREEN)
        both_gray = (self.left_color == Color.GRAY and self.right_color == Color.GRAY)
        if both_green or (CONSTANTS.get("TREAT_GRAY_AS_SPILL", False) and both_gray):
            self.robot_state = "gray"
            return

        if self.left_color == Color.BLACK and self.right_color == Color.BLACK:
            self.black_counter += 1
            self.both_black_slow()
        else:
            self.black_counter = 0

        if self.black_counter > CONSTANTS["BLACK_COUNTER_THRESHOLD"]:
            self.on_inverted = True
        if self.left_color == Color.WHITE and self.right_color == Color.WHITE:
            self.on_inverted = False

        if self.ultrasonic is not None and self.ultrasonic < CONSTANTS["ULTRASONIC_THRESHOLD"]:
            self._obstacle_below_count += 1
        else:
            self._obstacle_below_count = 0
        if self._obstacle_below_count >= CONSTANTS.get("OBSTACLE_DETECT_CONFIRM", 2):
            self._obstacle_below_count = 0
            self.robot_state = "obstacle"
            return

        elif ALLOW_YELLOW and ((self.left_color == Color.YELLOW) ^ (self.right_color == Color.YELLOW)):
            if self.left_color == Color.YELLOW:
                self.robot_state = "yellow-right"
            else:
                self.robot_state = "yellow-left"

        elif (
            not self.shortcut_information["is following shortcut"]
            and self.left_color in [Color.WHITE, Color.BLACK, Color.GRAY]
            and self.right_color in [Color.WHITE, Color.BLACK, Color.GRAY]
            and (
                self.left_color != self.right_color
                or self.left_color != Color.GRAY
            )
        ):
            self.robot_state = "line"

        elif self.left_color == Color.GREEN or self.right_color == Color.GREEN:
            if self.left_color == Color.GREEN:
                self._green_left_count += 1
            else:
                self._green_left_count = 0
            if self.right_color == Color.GREEN:
                self._green_right_count += 1
            else:
                self._green_right_count = 0

            if self.clock.time() >= self._spill_cooldown_until:
                if self._green_left_count >= CONSTANTS.get("GREEN_DETECT_CONFIRM", 2):
                    self.robot_state = "green left"
                elif self._green_right_count >= CONSTANTS.get("GREEN_DETECT_CONFIRM", 2):
                    self.robot_state = "green right"
                else:
                    self.robot_state = "line"
            else:
                self.robot_state = "line"
        else:
            self.robot_state = "line"

    def move(self):
        if self.robot_state != self.previous_state:
            self.announce_state(self.robot_state)

        if self.robot_state == "gray":
            self.green_spill_ending()
        elif self.robot_state == "obstacle":
            self.avoid_obstacle()
        elif self.robot_state == "yellow-left":
            self.execute_yellow_shortcut("left")
        elif self.robot_state == "yellow-right":
            self.execute_yellow_shortcut("right")
        elif self.robot_state == "line":
            self.follow_line()
>>>>>>> 979cd12e
        elif self.robot_state == "green left":
            self.stop_motors()
            self.turn_green("left")
        elif self.robot_state == "green right":
            self.stop_motors()
            self.turn_green("right")
<<<<<<< HEAD

        # Stop
        elif self.robot_state == "stop":
            self.stop_motors()

    def debug(self):
        """Print debug text."""
        # print(self.robot_state)
        # print(self.left_color_sensor_information, self.left_color)
        print(self.right_color_sensor_information, self.right_color)
        # print(self.left_color, self.right_color)
        # print(self.iteration_count)
        # print(self.ultrasonic)

    def run(self):
        self.battery_display()
        self.rotate_arm(180, Stop.COAST_SMART) # Reset
        while True:
            self.iteration_count += 1 # Increment the counter at the start of each loop
=======
        elif self.robot_state == "stop":
            self.stop_motors()

        self.previous_state = self.robot_state

    def debug(self):
        pass

    def run(self):
        self.battery_display()
        self.rotate_arm(180, Stop.COAST)
        try:
            self.hub.imu.reset_heading(0)
        except Exception:
            pass
        while True:
            self.iteration_count += 1
>>>>>>> 979cd12e
            self.update()
            self.move()
            self.debug()

def main():
    robot = Robot()
    try:
        robot.run()
    finally:
        try:
            robot.stop_motors()
        except Exception:
            pass

<<<<<<< HEAD
main() # Note: don't put in if __name__ == "__main__" because __name__ is something different for robot
=======
if __name__ == "__main__":
    main()

>>>>>>> 979cd12e
<|MERGE_RESOLUTION|>--- conflicted
+++ resolved
@@ -1,1655 +1,1320 @@
-from pybricks.pupdevices import Motor, ColorSensor, UltrasonicSensor
-from pybricks.hubs import PrimeHub
-from pybricks.robotics import DriveBase
-from pybricks.parameters import Port, Color, Axis, Direction, Button, Stop
-from pybricks.tools import StopWatch, wait
-
-<<<<<<< HEAD
-ALLOW_YELLOW = False    
-=======
-# Enable/disable optional yellow-line shortcut behavior
-ALLOW_YELLOW = True
->>>>>>> 979cd12e
-
-# --- CONSTANTS ---
-CONSTANTS = {
-    "DRIVEBASE_WHEEL_DIAMETER": 56,
-    "DRIVEBASE_AXLE_TRACK": 112,
-    "ARM_MOVE_SPEED": 500,
-<<<<<<< HEAD
-    "DEFAULT_SPEED": 130,
-    "DEFAULT_ACCELERATION": 600,
-    "DEFAULT_TURN_RATE": 600,
-    "DEFAULT_TURN_ACCELERATION": 2000,
-    "OBSTACLE_MOVE_SPEED": 300,
-    "MOVE_SPEED": 130,
-    "ULTRASONIC_THRESHOLD": 70,
-    "TURN_GREEN_DEGREES": 70,
-    "TURN_YELLOW_DEGREES": 20,
-    "CURVE_RADIUS_GREEN": 80,
-    "CURVE_RADIUS_OBSTACLE": 130,
-    "OBSTACLE_TURN_DEGREES": 140,
-    "OBSTACLE_INITIAL_TURN_DEGREES": 90,
-    "OBSTACLE_FINAL_TURN_DEGREES": 45,
-    "CURVE_RADIUS_LINE_FOLLOW": 4,
-    "MAX_TURN_RATE": 500,
-    "BLACK_COUNTER_THRESHOLD": 1000,
-=======
-    "DEFAULT_SPEED": 170,
-    "DEFAULT_ACCELERATION": 600,
-    "DEFAULT_TURN_RATE": 150,
-    "DEFAULT_TURN_ACCELERATION": 1600,
-    "MOVE_SPEED": 120,
-    "ULTRASONIC_THRESHOLD": 140,        # obstacle trigger (mm)
-    "OBSTACLE_DETECT_CONFIRM": 4,       # consecutive reads to confirm obstacle
-    "BLACK_WHEEL_SPEED": 30,
-    # Optional: direct-drive trim to correct mechanical bias (1.00 = no change)
-    "LEFT_MOTOR_TRIM": 1.00,
-    "RIGHT_MOTOR_TRIM": 1.00,
-    "TURN_GREEN_DEGREES": 50,
-    "BACK_AFTER_GREEN_TURN_DISTANCE": 60,
-    "TURN_YELLOW_DEGREES": 20,
-    "CURVE_RADIUS_GREEN": 78,
-    "CURVE_RADIUS_OBSTACLE": 160,
-    "OBSTACLE_TURN_DEGREES": 175,
-    "OBSTACLE_INITIAL_TURN_DEGREES": 90,
-    "OBSTACLE_FINAL_TURN_DEGREES": 70,
-    "OBSTACLE_ARM_RETURN_DELAY": 3000,
-    "CURVE_RADIUS_LINE_FOLLOW": 4,
-    "BLACK_COUNTER_THRESHOLD": 100,
-    # Timeout (ms) to avoid getting stuck while leaving white during obstacle bypass
-    "OBSTACLE_WHITE_TIMEOUT_MS": 2500,
-    # Line follow tuning (PD + safety)
-    "LINE_KP": 3.0,
-    "LINE_KD": 18.0,
-    "LINE_MIN_SPEED": 80,
-    "LINE_MAX_TURN_RATE": 320,
-    "CORNER_ERR_THRESHOLD": 13,     # reflectance delta that indicates a sharp corner
-    # Can scanning/approach tuning
-    "CAN_DEBUG_PRINT": False,
-    "CAN_SWEEP_TURN_RATE": 120,
-    "CAN_SWEEP_TURN_RATE_SLOW": 60,
-    "CAN_SCAN_MAX_MM": 350,
-    "CAN_FIRST_HIT_MAX_MM": 550,
-    "CAN_EDGE_MARGIN_MM": 120,
-    "CAN_IGNORE_ABOVE_MM": 1800,
-    "CAN_MIN_VALID_MM": 60,
-    "CAN_US_MEDIAN_SAMPLES": 5,
-    # Micro-oscillation scan tuning
-    "CAN_OSC_AMP_DEG": 12,
-    "CAN_OSC_PASSES": 3,
-    "CAN_OSC_TURN_RATE": 60,
-    "CAN_OSC_CENTER_STEP_DEG": 30,
-    # Line reacquire after spill exit
-    "LINE_REACQUIRE_STEP_MM": 15,
-    "LINE_REACQUIRE_CONFIRM": 2,
-    "LINE_REACQUIRE_MAX_MM": 400,
-    "LINE_REACQUIRE_BACK_MM": 50,
-    # Robust line detection threshold (reflection) for reacquire
-    "LINE_BLACK_REF_THRESHOLD": 39,
-    "LINE_REACQUIRE_TURN_STEP_DEG": 10,
-    "LINE_REACQUIRE_TURN_MAX_DEG": 120,
-    "CAN_SEGMENT_MIN_POINTS": 4,
-    # Push off spill + exit spill tuning
-    "CAN_PUSH_STEP_MM": 20,
-    "CAN_PUSH_CONFIRM": 4,
-    "CAN_PUSH_MAX_MM": 500,
-    "CAN_RELEASE_BACK_MM": 80,
-    "SPILL_EXIT_STEP_MM": 20,
-    "SPILL_EXIT_CONFIRM": 3,
-    "SPILL_EXIT_MAX_MM": 400,
-    # Battery status
-    "BATTERY_V_MIN_MV": 6600,
-    "BATTERY_V_MAX_MV": 8400,
-    "BATTERY_WARN_PERCENT": 85,
-    "BATTERY_STATUS_INTERVAL_MS": 30000,
-    # Behavior toggles
-    "SOUNDS_ENABLED": True,
-    "TREAT_GRAY_AS_SPILL": False,
-    "ENABLE_INVERTED_MODE": False,
-    # Green spill detection stability
-    "GREEN_DETECT_CONFIRM": 3,
-    "SPILL_ENTRY_CONFIRM": 3,
-    "SPILL_RETRY_COOLDOWN_MS": 1200,
-    # Obstacle reacquire guard
-    "OBSTACLE_REACQUIRE_MAX_MM": 220,
-    # Yellow shortcut (deterministic sequence)
-    "YELLOW_SHORTCUT_TURN_DEG": 90,
-    "YELLOW_SHORTCUT_STEP_MM": 200,
-    # Gyro/IMU behavior
-    "GYRO_ENABLED": True,
-    "IMU_STABILIZE_MS": 1200,
-    # Straight-drive trim for manual straight helper. Keep small.
-    "STRAIGHT_TURN_TRIM": 0,
-    # Base global bias added to every drive() turn rate. Negative steers right.
-    "BASE_TURN_BIAS": -10,
-    # Optional color calibration overrides
-    "GRAY_REFLECTION_MIN": 60,
-    # Yellow (classification)
-    "YELLOW_HUE_MIN": 38,
-    "YELLOW_HUE_MAX": 62,
-    # Yellow scoring (follow_yellow)
-    "YELLOW_HUE_CENTER": 49.5,
-    "YELLOW_HUE_WIDTH": 12.0,
-    # Green
-    "GREEN_HUE_MIN": 148,
-    "GREEN_HUE_MAX": 178,
-    "GREEN_S_MIN": 38,
->>>>>>> 979cd12e
-}
-
-ports = {
-    "left_drive": Port.E,
-    "right_drive": Port.C,
-    "color_sensor_left": Port.D,
-    "color_sensor_right": Port.A,
-    "ultrasonic_sensor": Port.B,
-    "arm_motor": Port.F,
-}
-
-class Robot:
-    def __init__(self):
-        self.hub = PrimeHub(Axis.Z, Axis.X)
-        self.clock = StopWatch()
-        self.left_drive = Motor(ports["left_drive"], positive_direction=Direction.COUNTERCLOCKWISE)
-        self.right_drive = Motor(ports["right_drive"])
-
-        self.color_sensor_left = ColorSensor(ports["color_sensor_left"])
-        self.color_sensor_right = ColorSensor(ports["color_sensor_right"])
-        self.ultrasonic_sensor = UltrasonicSensor(ports["ultrasonic_sensor"])
-        self.arm_motor = Motor(ports["arm_motor"])
-        self.previous_state = "line"
-<<<<<<< HEAD
-
-        self.drivebase = DriveBase(
-            self.left_drive,
-            self.right_drive,
-            CONSTANTS["DRIVEBASE_WHEEL_DIAMETER"],
-            CONSTANTS["DRIVEBASE_AXLE_TRACK"]
-        )
-        self.drivebase.use_gyro(False)
-        self.settings_default()
-
-        self.robot_state = "obstacle" # Initial state
-        self.iteration_count = 0 # Initialize the iteration counter
-        self.black_counter = 0
-        self.on_inverted = False
-
-        self.shortcut_information = {
-            "is following shortcut": False, # If the robot is following a shortcut
-            "first turned": None, # Which direction the robot turned first due to a shortcut
-            "left seen black since": False, # If the left sensor has seen black since the last shortcut
-            "right seen black since": False # If the right sensor has seen black since the last shortcut
-        }
-        self.default_shortcut_information = self.shortcut_information.copy()
-=======
-
-        self.drivebase = DriveBase(
-            self.left_drive,
-            self.right_drive,
-            CONSTANTS["DRIVEBASE_WHEEL_DIAMETER"],
-            CONSTANTS["DRIVEBASE_AXLE_TRACK"]
-        )
-        # Enable gyro-based correction for straight driving and turns
-        self.gyro_ok = False
-        if CONSTANTS.get("GYRO_ENABLED", True):
-            try:
-                wait(int(CONSTANTS.get("IMU_STABILIZE_MS", 800)))
-                try:
-                    self.hub.imu.reset_heading(0)
-                except Exception:
-                    pass
-                self.drivebase.use_gyro(True)
-                self.gyro_ok = True
-            except Exception:
-                try:
-                    self.drivebase.use_gyro(False)
-                except Exception:
-                    pass
-                self.gyro_ok = False
-        else:
-            try:
-                self.drivebase.use_gyro(False)
-            except Exception:
-                pass
-        self.settings_default()
-
-        self.robot_state = "obstacle"  # Initial state
-        self.iteration_count = 0
-        self.black_counter = 0
-        self.on_inverted = False
-        self.move_arm_back_after_obstacle_time = None
-        self.debug_enabled = False
-        self.prev_error = 0
-        self.corner_hold = 0
-        self.line_pivoting = False
-        self._obstacle_below_count = 0
-        self.d_err_filtered = 0.0
-        self.corner_until_ms = 0
-        self.prev_left_is_black = False
-        self.prev_right_is_black = False
-        self.black_slow_until_ms = 0
-        self.yellow_last_seen_side = 0   # -1=left, +1=right, 0=unknown
-        self.yellow_black_confirm = 0
-        self.y_l_score = 0.0
-        self.y_r_score = 0.0
-
-        self.shortcut_information = {
-            "is following shortcut": False,
-            "first turned": None,
-            "left seen black since": False,
-            "right seen black since": False
-        }
-        self.default_shortcut_information = self.shortcut_information.copy()
-
-        self.can_recording = False
-        self.can_path = []
-        self.can_sweep_slow_mode = False
-        self.spill_entry_heading = None
-        self._green_left_count = 0
-        self._green_right_count = 0
-        self._spill_cooldown_until = 0
-        self._spill_retry_backoff_ms = CONSTANTS.get("SPILL_RETRY_COOLDOWN_MS", 1200)
-
-    # --- helpers ---
-    def drive_with_bias(self, speed_mm_s, turn_deg_s):
-        """All driving goes through this so global bias always applies."""
-        bias = float(CONSTANTS.get("BASE_TURN_BIAS", 0.0))
-        self.drivebase.drive(int(speed_mm_s), float(turn_deg_s) + bias)
-
-    def read_ultra_mm(self):
-        """Raw ultrasonic distance in mm; returns 9999 if no valid target."""
-        d = self.ultrasonic_sensor.distance()
-        return 9999 if d is None else d
-
-    def read_ultra_mm_obstacle(self):
-        """Median-filtered ultrasonic for obstacle detection (no near/far rejection)."""
-        samples = []
-        for _ in range(3):
-            d = self.ultrasonic_sensor.distance()
-            if d is None:
-                d = 9999
-            samples.append(d)
-            wait(2)
-        samples.sort()
-        return samples[1]
-
-    def read_ultra_mm_can(self):
-        """Ultrasonic read with median filter and bounds for can logic."""
-        samples = []
-        for _ in range(CONSTANTS.get("CAN_US_MEDIAN_SAMPLES", 3)):
-            d = self.ultrasonic_sensor.distance()
-            if d is None:
-                d = 9999
-            samples.append(d)
-            wait(5)
-        samples.sort()
-        m = samples[len(samples)//2]
-        if m < CONSTANTS.get("CAN_MIN_VALID_MM", 60):
-            return 9999
-        return 9999 if m > CONSTANTS.get("CAN_IGNORE_ABOVE_MM", 1800) else m
->>>>>>> 979cd12e
-
-    def settings_default(self):
-        self.drivebase.settings(
-            straight_speed=CONSTANTS["DEFAULT_SPEED"],
-            straight_acceleration=CONSTANTS["DEFAULT_ACCELERATION"],
-            turn_rate=CONSTANTS["DEFAULT_TURN_RATE"],
-            turn_acceleration=CONSTANTS["DEFAULT_TURN_ACCELERATION"]
-        )
-<<<<<<< HEAD
-    
-    def battery_display(self):
-        battery_voltage = self.hub.battery.voltage()
-
-        print("Battery:", battery_voltage)
-    
-    def turn_in_degrees(self, degrees, wait=False):
-        """Turn in degrees. Using a curve for line following."""
-        self.drivebase.curve(CONSTANTS["CURVE_RADIUS_LINE_FOLLOW"], degrees, Stop.COAST, wait)
-
-    def sharp_turn_in_degrees(self, degrees):
-        """Perform a sharp turn in degrees."""
-        self.drivebase.turn(degrees)
-
-    def move_forward(self, distance, speed=None, wait=False):
-        """Move forward in mm."""
-        if speed is not None:
-            self.set_speed(speed)
-        self.drivebase.straight(distance, wait)
-
-    def start_motors(self, left_speed, right_speed):
-        """Start the motors, if not already started, each with the specified speed."""
-        if not self.left_drive.speed() == left_speed:
-            self.left_drive.run(left_speed)
-        if not self.right_drive.speed() == right_speed:
-            self.right_drive.run(right_speed)
-=======
-
-    def log(self, *msg):
-        if self.debug_enabled:
-            print(*msg)
-
-    # --- Battery helpers ---
-    def battery_percent(self):
-        try:
-            mv = self.hub.battery.voltage()
-        except Exception:
-            mv = None
-        if mv is None:
-            return None, None
-        v_min = CONSTANTS.get("BATTERY_V_MIN_MV", 6200)
-        v_max = CONSTANTS.get("BATTERY_V_MAX_MV", 8400)
-        mv = max(0, mv)
-        pct = int(max(0, min(100, round((mv - v_min) * 100 / max(1, (v_max - v_min))))))
-        return pct, mv / 1000.0
-
-    def can_log(self, *msg):
-        if CONSTANTS.get("CAN_DEBUG_PRINT", False):
-            print(*msg)
-
-    def battery_display(self):
-        pct, volts = self.battery_percent()
-        if pct is None:
-            print("Battery: unknown")
-            return
-        warn = " (LOW)" if pct < CONSTANTS.get("BATTERY_WARN_PERCENT", 75) else ""
-        print("Battery:", f"{pct}%", f"({volts:.2f} V){warn}")
-
-    def turn_in_degrees(self, degrees, wait=False):
-        """Turn by a small angle using a gentle curve."""
-        self.drivebase.curve(CONSTANTS["CURVE_RADIUS_LINE_FOLLOW"], degrees, Stop.COAST, wait)
-
-    def sharp_turn_in_degrees(self, degrees, wait=True):
-        """Perform an in-place sharp turn by the given angle in degrees."""
-        self.drivebase.turn(degrees, wait=wait)
-
-    def move_forward(self, distance, speed=None, wait=True):
-        """Move straight by the given distance in mm."""
-        if speed is not None:
-            self.set_speed(speed)
-        trim = float(CONSTANTS.get("STRAIGHT_TURN_TRIM", 0.0))
-        # If no trim requested and gyro is active, use built-in straight
-        if abs(trim) < 1e-3 and getattr(self, "gyro_ok", False):
-            self.drivebase.straight(distance, wait=wait)
-            return
-        # Otherwise, emulate a straight with constant turn trim to compensate bias
-        try:
-            self.drivebase.reset()
-        except Exception:
-            pass
-        target = float(distance)
-        direction = 1 if target >= 0 else -1
-        try:
-            ss, _, _, _ = self.drivebase.settings()
-        except Exception:
-            ss = int(CONSTANTS.get("DEFAULT_SPEED", 150))
-        mm_s = int(ss if speed is None else speed) * direction
-        self.drive_with_bias(mm_s, trim)
-        if wait:
-            while True:
-                try:
-                    d = self.drivebase.distance()
-                except Exception:
-                    d = 0.0
-                if (direction > 0 and d >= target) or (direction < 0 and d <= target):
-                    break
-                try:
-                    wait(10)
-                except Exception:
-                    pass
-            self.drivebase.stop()
-
-    # --- Sounds ---
-    def announce_state(self, state):
-        if not CONSTANTS.get("SOUNDS_ENABLED", True):
-            return
-        sp = self.hub.speaker
-        try:
-            if state == "line":
-                sp.beep(700, 60)
-            elif state == "obstacle":
-                sp.beep(350, 90); wait(40); sp.beep(350, 90)
-            elif state == "gray":
-                sp.beep(900, 80); wait(40); sp.beep(1100, 80)
-            elif state == "yellow line":
-                sp.beep(1200, 60); wait(30); sp.beep(1200, 60); wait(30); sp.beep(1200, 60)
-            elif state == "green left":
-                sp.beep(1000, 70)
-            elif state == "green right":
-                sp.beep(600, 70)
-            elif state == "stop":
-                sp.beep(250, 200)
-            else:
-                sp.beep(500, 50)
-        except Exception:
-            pass
-
-    # --- Recording helpers for can routine ---
-    def can_start_recording(self):
-        self.can_path = []
-        self.can_recording = True
-
-    def can_cancel_recording(self):
-        self.can_path = []
-        self.can_recording = False
-
-    def normalize_angle(self, angle):
-        return ((angle + 180) % 360) - 180
-
-    def face_heading(self, target_heading_deg):
-        try:
-            current = self.hub.imu.heading()
-        except Exception:
-            current = 0
-        delta = self.normalize_angle(target_heading_deg - current)
-        if self.can_recording:
-            self.can_turn(delta)
-        else:
-            self.sharp_turn_in_degrees(delta)
-
-    def can_move_forward(self, distance, speed=None, wait=True):
-        if self.can_recording:
-            self.can_path.append(("move", distance))
-        self.move_forward(distance, speed=speed, wait=wait)
-
-    def can_turn(self, degrees, wait=True):
-        if self.can_recording:
-            self.can_path.append(("turn", degrees))
-        self.sharp_turn_in_degrees(degrees, wait=wait)
-
-    def can_backtrack(self):
-        for action, value in reversed(self.can_path):
-            if action == "move":
-                self.move_forward(-value)
-            elif action == "turn":
-                self.sharp_turn_in_degrees(-value)
-        self.can_cancel_recording()
-
-    def start_motors(self, left_speed, right_speed):
-        lt = float(CONSTANTS.get("LEFT_MOTOR_TRIM", 1.0))
-        rt = float(CONSTANTS.get("RIGHT_MOTOR_TRIM", 1.0))
-        ls = int(left_speed * lt)
-        rs = int(right_speed * rt)
-        if self.left_drive.speed() != ls:
-            self.left_drive.run(ls)
-        if self.right_drive.speed() != rs:
-            self.right_drive.run(rs)
->>>>>>> 979cd12e
-
-    def stop_motors(self):
-        """Stop the motors."""
-        self.left_drive.stop()
-        self.right_drive.stop()
-
-<<<<<<< HEAD
-    def rotate_arm(self, degrees, stop_method=Stop.BRAKE):
-        """Rotate the arm's motor based on degrees."""
-        self.arm_motor.run_angle(CONSTANTS["ARM_MOVE_SPEED"], degrees, stop_method, False)
-
-    def set_speed(self, speed):
-        """Set the speed of the robot in drivebase settings."""
-=======
-    def rotate_arm(self, degrees, stop_method=Stop.BRAKE, wait=False):
-        self.arm_motor.run_angle(CONSTANTS["ARM_MOVE_SPEED"], degrees, stop_method, wait=wait)
-
-    def set_speed(self, speed):
->>>>>>> 979cd12e
-        if speed == 0:
-            speed = CONSTANTS["DEFAULT_SPEED"]
-        self.drivebase.settings(straight_speed=speed)
-
-    def information_to_color(self, information):
-<<<<<<< HEAD
-        """Convert color sensor information to a color."""
-        if information["reflection"] > 97: # Probably needs to be better
-            return Color.GRAY
-        elif information["color"] == Color.WHITE:
-            return Color.WHITE
-        elif information["hsv"].h < 67 and information["hsv"].h > 45 and ALLOW_YELLOW:
-            return Color.YELLOW
-        elif information["color"] == Color.GREEN and 135 < information["hsv"].h < 165:
-=======
-        gray_ref_min = int(CONSTANTS.get("GRAY_REFLECTION_MIN", 99))
-        if information["reflection"] > gray_ref_min:
-            return Color.GRAY
-        elif information["color"] == Color.WHITE:
-            return Color.WHITE
-        elif (
-            ALLOW_YELLOW
-            and CONSTANTS.get("YELLOW_HUE_MIN") is not None
-            and CONSTANTS.get("YELLOW_HUE_MAX") is not None
-            and CONSTANTS.get("YELLOW_HUE_MIN") < information["hsv"].h < CONSTANTS.get("YELLOW_HUE_MAX")
-        ):
-            return Color.YELLOW
-        elif (
-            information["color"] == Color.GREEN
-            and CONSTANTS.get("GREEN_HUE_MIN", 135) < information["hsv"].h < CONSTANTS.get("GREEN_HUE_MAX", 165)
-            and information["hsv"].s > CONSTANTS.get("GREEN_S_MIN", 30)
-        ):
->>>>>>> 979cd12e
-            return Color.GREEN
-        elif information["color"] == Color.BLUE and information["hsv"].s > 80 and information["hsv"].v > 80:
-            return Color.BLUE
-        elif information["color"] == Color.RED and information["hsv"].s > 85:
-            return Color.RED
-        elif information["color"] == Color.RED:
-            return Color.ORANGE
-<<<<<<< HEAD
-        elif information["hsv"].s < 25 and information["reflection"] < 30:
-            return Color.BLACK
-        else:
-            return Color.NONE
-            # Could try return Color.BLACK
-=======
-        elif information["hsv"].s < 25 and information["reflection"] < int(CONSTANTS.get("LINE_BLACK_REF_THRESHOLD", 30)):
-            return Color.BLACK
-        else:
-            return Color.NONE
-
-    def yellow_score(self, information):
-        hsv = information.get("hsv")
-        if hsv is None:
-            return 0.0
-        try:
-            h = float(hsv.h)
-            s = float(hsv.s)
-            v = float(hsv.v)
-        except Exception:
-            return 0.0
-        h_center = float(CONSTANTS.get("YELLOW_HUE_CENTER", 55.0))
-        if "YELLOW_HUE_WIDTH" in CONSTANTS:
-            h_width = float(CONSTANTS.get("YELLOW_HUE_WIDTH", 22.0))
-        else:
-            y_min = float(CONSTANTS.get("YELLOW_HUE_MIN", 45.0))
-            y_max = float(CONSTANTS.get("YELLOW_HUE_MAX", 67.0))
-            h_width = max(1.0, (y_max - y_min) / 2.0)
-            if "YELLOW_HUE_CENTER" not in CONSTANTS:
-                h_center = (y_min + y_max) / 2.0
-        h_score = max(0.0, 1.0 - abs(h - h_center) / max(1.0, h_width))
-        s_score = max(0.0, min(1.0, s / 100.0))
-        v_score = max(0.0, min(1.0, (v - 25.0) / 75.0))
-        return h_score * (0.6 + 0.3 * s_score + 0.1 * v_score)
->>>>>>> 979cd12e
-
-    def get_colors(self):
-        """Get the reflection, color, and HSV values of the left and right color sensors to be used for color detection."""
-        self.left_color_sensor_information = {
-            "reflection": self.color_sensor_left.reflection(),
-            "color": self.color_sensor_left.color(),
-            "hsv": self.color_sensor_left.hsv(),
-        }
-        self.right_color_sensor_information = {
-            "reflection": self.color_sensor_right.reflection(),
-            "color": self.color_sensor_right.color(),
-            "hsv": self.color_sensor_right.hsv(),
-        }
-
-        self.left_color = self.information_to_color(self.left_color_sensor_information)
-        self.right_color = self.information_to_color(self.right_color_sensor_information)
-
-    def both_black_slow(self):
-        speed_mm_s = int(CONSTANTS.get("BLACK_DRIVE_SPEED", CONSTANTS.get("BLACK_WHEEL_SPEED", 30)))
-        trim = float(CONSTANTS.get("STRAIGHT_TURN_TRIM", 0.0))
-        self.drive_with_bias(speed_mm_s, trim)
-
-    def turn_green(self, direction):
-<<<<<<< HEAD
-        """When there is a green on the left or the right, react to it by doing a larger turn left or right."""
-        if direction == "left":
-            degrees = -CONSTANTS["TURN_GREEN_DEGREES"] 
-        else:
-            degrees = CONSTANTS["TURN_GREEN_DEGREES"]
-        
-        self.drivebase.curve(CONSTANTS["CURVE_RADIUS_GREEN"], degrees, Stop.COAST, True)
-
-    def follow_line(self):
-        if not self.on_inverted:
-            reflection_difference = self.left_color_sensor_information["reflection"] - self.right_color_sensor_information["reflection"]
-        else:
-            reflection_difference = self.right_color_sensor_information["reflection"] - self.left_color_sensor_information["reflection"]
-        
-        turn_rate = max(min(3.3 * reflection_difference, CONSTANTS["MAX_TURN_RATE"]), -CONSTANTS["MAX_TURN_RATE"])
-        self.drivebase.drive(CONSTANTS["MOVE_SPEED"], turn_rate)
-
-        while not self.drivebase.done(): # To check if both are black
-            self.get_colors()
-            if self.left_color == Color.BLACK and self.right_color == Color.BLACK:
-                self.stop_motors()
-                self.black_counter += 1
-    
-    def follow_color(self, color_to_follow=Color.YELLOW):
-        if self.left_color == color_to_follow:
-            self.turn_in_degrees(-CONSTANTS["TURN_YELLOW_DEGREES"])
-        elif self.right_color == color_to_follow:
-            self.turn_in_degrees(CONSTANTS["TURN_YELLOW_DEGREES"])
-        else:
-            self.move_forward(10, wait=False)
-
-    def turn_and_detect_ultrasonic(self, degrees):
-        "Turn the number of degrees, and meanwhile, find the lowest ultrasonic and return the lowest ultrasonic."
-        lowest_ultrasonic = 2000
-        lowest_ultrasonic_angle = 0
-
-        self.drivebase.reset()
-        self.sharp_turn_in_degrees(degrees)
-
-        while not self.drivebase.done():
-            new_ultrasonic = self.ultrasonic_sensor.distance()
-
-            if new_ultrasonic < lowest_ultrasonic:
-                lowest_ultrasonic = new_ultrasonic
-                lowest_ultrasonic_angle = self.drivebase.angle()
-        
-        return lowest_ultrasonic, lowest_ultrasonic_angle
-    
-    def gray_ending(self):
-        self.drivebase.settings(
-            straight_speed=80,
-            straight_acceleration=450,
-            turn_rate=400,
-            turn_acceleration=1600
-        )
-
-        self.move_forward(290)
-        self.move_forward(-20)
-
-        self.stop_motors()
-
-        lowest_ultrasonic, lowest_ultrasonic_angle = self.turn_and_detect_ultrasonic(360)
-
-        self.drivebase.reset()
-        self.sharp_turn_in_degrees(lowest_ultrasonic_angle)
-        self.move_forward(lowest_ultrasonic - 20)
-        self.rotate_arm(180)
-
-        self.sharp_turn_in_degrees(180)
-        self.move_forward(lowest_ultrasonic - 20)
-
-        self.sharp_turn_in_degrees(-lowest_ultrasonic_angle)
-        
-        self.move_forward(270)
-
-        # Back at the gray here
-
-        self.sharp_turn_in_degrees(45)
-        self.rotate_arm(-180)
-        self.sharp_turn_in_degrees(-45)
-
-        self.settings_default()
-
-        self.move_forward(10)
-
-    def avoid_obstacle(self):
-        self.stop_motors()
-        self.rotate_arm(-90)
-        self.sharp_turn_in_degrees(CONSTANTS["OBSTACLE_INITIAL_TURN_DEGREES"])
-        self.set_speed(CONSTANTS["OBSTACLE_MOVE_SPEED"])
-        self.drivebase.curve(CONSTANTS["CURVE_RADIUS_OBSTACLE"], -CONSTANTS["OBSTACLE_TURN_DEGREES"], Stop.BRAKE, True)
-        self.start_motors(CONSTANTS["OBSTACLE_MOVE_SPEED"], CONSTANTS["OBSTACLE_MOVE_SPEED"])
-
-        self.get_colors() # Re-read colors after turning
-        while self.right_color == Color.WHITE: # Keep turning until right sensor sees something other than white
-            self.get_colors()
-        self.turn_in_degrees(CONSTANTS["OBSTACLE_FINAL_TURN_DEGREES"])
-        self.robot_state = "straight" # Reset state after handling obstacle
-        self.rotate_arm(90)
-        self.set_speed(CONSTANTS["DEFAULT_SPEED"])
-    
-    def update(self):
-        """Update the state of the robot."""
-=======
-        self.move_forward(8)
-
-        self.get_colors()
-        if (
-            (self.left_color == Color.GREEN and self.right_color == Color.GREEN)
-            or (self.left_color == Color.GRAY and self.right_color == Color.GRAY)
-        ):
-            self.drivebase.stop()
-            self.green_spill_ending()
-            return
-
-        degrees = -CONSTANTS["TURN_GREEN_DEGREES"] if direction == "left" else CONSTANTS["TURN_GREEN_DEGREES"]
-        self.drivebase.curve(CONSTANTS["CURVE_RADIUS_GREEN"], degrees, Stop.COAST, False)
-
-        entered = False
-        confirm_needed = CONSTANTS.get("SPILL_ENTRY_CONFIRM", 2)
-        confirm = 0
-        while not self.drivebase.done():
-            self.get_colors()
-            both_green = (self.left_color == Color.GREEN and self.right_color == Color.GREEN)
-            both_gray = (self.left_color == Color.GRAY and self.right_color == Color.GRAY)
-            if both_green or (CONSTANTS.get("TREAT_GRAY_AS_SPILL", False) and both_gray):
-                confirm += 1
-                if confirm >= confirm_needed:
-                    self.drivebase.stop()
-                    self.green_spill_ending()
-                    entered = True
-                    break
-            else:
-                confirm = 0
-
-        if not entered:
-            self.move_forward(-CONSTANTS["BACK_AFTER_GREEN_TURN_DISTANCE"])
-            self.robot_state = "line"
-            now = self.clock.time()
-            self._spill_cooldown_until = now + self._spill_retry_backoff_ms
-            self._spill_retry_backoff_ms = min(5000, int(self._spill_retry_backoff_ms * 2))
-
-    def follow_line(self):
-        left_ref = self.left_color_sensor_information["reflection"]
-        right_ref = self.right_color_sensor_information["reflection"]
-
-        error = right_ref - left_ref if self.on_inverted else left_ref - right_ref
-
-        kp = CONSTANTS["LINE_KP"]
-        kd = CONSTANTS["LINE_KD"]
-        d_err = error - self.prev_error
-        self.prev_error = error
-        turn_rate = kp * error + kd * d_err
-
-        max_turn = CONSTANTS.get("LINE_MAX_TURN_RATE", 320)
-        if turn_rate > max_turn:
-            turn_rate = max_turn
-        elif turn_rate < -max_turn:
-            turn_rate = -max_turn
-
-        err_scale = min(1.0, abs(error) / max(1, CONSTANTS["CORNER_ERR_THRESHOLD"]))
-        base_speed = CONSTANTS["MOVE_SPEED"]
-        speed = max(CONSTANTS["LINE_MIN_SPEED"], int(base_speed * (1 - 0.4 * err_scale)))
-
-        self.drive_with_bias(speed, turn_rate)
-
-    def follow_yellow(self):
-        y_left = (self.left_color == Color.YELLOW)
-        y_right = (self.right_color == Color.YELLOW)
-        if y_left and not y_right:
-            self.yellow_last_seen_side = -1
-        elif y_right and not y_left:
-            self.yellow_last_seen_side = +1
-
-        raw_y_l = self.yellow_score(self.left_color_sensor_information)
-        raw_y_r = self.yellow_score(self.right_color_sensor_information)
-        error = (raw_y_r - raw_y_l) * float(CONSTANTS.get("YELLOW_ERR_SCALE", 50))
-
-        now = self.clock.time()
-        if not hasattr(self, "y_pid_last_ms"):
-            self.y_pid_last_ms = 0
-            self.y_prev_error = 0.0
-            self.y_error_integral = 0.0
-            self.y_d_err_filtered = 0.0
-        dt = 0.01 if self.y_pid_last_ms == 0 else max(0.001, (now - self.y_pid_last_ms) / 1000.0)
-        self.y_pid_last_ms = now
-
-        kp = float(CONSTANTS.get("YELLOW_KP", CONSTANTS.get("LINE_KP", 3.2)))
-        ki = float(CONSTANTS.get("YELLOW_KI", CONSTANTS.get("LINE_KI", 0.02)))
-        kd = float(CONSTANTS.get("YELLOW_KD", CONSTANTS.get("LINE_KD", 18.0)))
-
-        self.y_error_integral += error * dt
-        i_max = float(CONSTANTS.get("LINE_I_MAX", 80.0))
-        if self.y_error_integral > i_max:
-            self.y_error_integral = i_max
-        elif self.y_error_integral < -i_max:
-            self.y_error_integral = -i_max
-
-        raw_d = (error - self.y_prev_error) / dt
-        self.y_prev_error = error
-        alpha = float(CONSTANTS.get("YELLOW_DERIV_ALPHA", 0.2))
-        self.y_d_err_filtered = alpha * raw_d + (1.0 - alpha) * self.y_d_err_filtered
-
-        turn = kp * error + ki * self.y_error_integral + kd * self.y_d_err_filtered
-
-        max_turn = int(CONSTANTS.get("YELLOW_MAX_TURN_RATE", CONSTANTS.get("LINE_MAX_TURN_RATE", 320)))
-        if turn > max_turn:
-            turn = max_turn
-        elif turn < -max_turn:
-            turn = -max_turn
-
-        base = int(CONSTANTS.get("YELLOW_BASE_SPEED", CONSTANTS.get("MOVE_SPEED", 170)))
-        min_s = int(CONSTANTS.get("YELLOW_MIN_SPEED", CONSTANTS.get("LINE_MIN_SPEED", 80)))
-        if raw_y_l < 0.1 and raw_y_r < 0.1:
-            if getattr(self, "yellow_last_seen_side", 0) != 0 and abs(turn) < max_turn * 0.4:
-                turn = self.yellow_last_seen_side * max(60, int(max_turn * 0.25))
-            speed = max(min_s, int(base * 0.5))
-        else:
-            err_scale = min(1.0, abs(error) / float(max(1, CONSTANTS.get("CORNER_ERR_THRESHOLD", 13) * 4)))
-            speed = max(min_s, int(base * (1.0 - 0.5 * err_scale)))
-
-        self.drive_with_bias(speed, turn)
-
-        y_exit = float(CONSTANTS.get("YELLOW_EXIT_SCORE", 0.08))
-        if raw_y_l < y_exit and raw_y_r < y_exit:
-            on_black = (self.left_color == Color.BLACK) or (self.right_color == Color.BLACK)
-            if on_black:
-                self.yellow_black_confirm += 1
-            else:
-                self.yellow_black_confirm = 0
-            if self.yellow_black_confirm >= int(CONSTANTS.get("YELLOW_BLACK_CONFIRM", 2)):
-                self.yellow_black_confirm = 0
-                self.shortcut_information["is following shortcut"] = False
-                self.align_to_line_in_place(timeout_ms=1200, err_tol=3)
-                self.robot_state = "line"
-
-    def execute_yellow_shortcut(self, direction):
-        deg = int(CONSTANTS.get("YELLOW_SHORTCUT_TURN_DEG", 90))
-        step = int(CONSTANTS.get("YELLOW_SHORTCUT_STEP_MM", 200))
-        self.stop_motors()
-        if direction == "right":
-            first, second, final = -deg, +deg, -deg
-        else:
-            first, second, final = +deg, -deg, +deg
-        self.sharp_turn_in_degrees(first)
-        self.move_forward(step)
-        self.sharp_turn_in_degrees(second)
-        self.move_forward(step)
-        self.sharp_turn_in_degrees(final)
-        try:
-            self.align_to_line_in_place(timeout_ms=1200, err_tol=4)
-        except Exception:
-            pass
-        self.shortcut_information["is following shortcut"] = False
-        self.robot_state = "line"
-
-    def turn_and_detect_ultrasonic(self, degrees=360):
-        lowest_ultrasonic = 9999
-        lowest_ultrasonic_angle = 0
-        self.drivebase.reset()
-        try:
-            ss, sa, prev_tr, ta = self.drivebase.settings()
-        except Exception:
-            prev_tr = None
-        sweep_rate = (
-            CONSTANTS["CAN_SWEEP_TURN_RATE_SLOW"]
-            if getattr(self, "can_sweep_slow_mode", False)
-            else CONSTANTS["CAN_SWEEP_TURN_RATE"]
-        )
-        self.drivebase.settings(turn_rate=sweep_rate)
-        self.sharp_turn_in_degrees(degrees, wait=False)
-        while not self.drivebase.done():
-            new_ultra = self.read_ultra_mm_can()
-            self.can_log("CAN Fallback 360 d=", new_ultra, "a=", self.drivebase.angle())
-            if new_ultra < lowest_ultrasonic:
-                lowest_ultrasonic = new_ultra
-                lowest_ultrasonic_angle = self.drivebase.angle()
-        if prev_tr is not None:
-            self.drivebase.settings(turn_rate=prev_tr)
-        return lowest_ultrasonic, lowest_ultrasonic_angle
-
-    def sweep_find_can_midpoint(self, sweep_deg=160, threshold=None, confirm=3):
-        if threshold is None:
-            threshold = CONSTANTS["CAN_SCAN_MAX_MM"]
-
-        self.sharp_turn_in_degrees(-sweep_deg // 2, wait=True)
-        self.drivebase.reset()
-
-        self.sharp_turn_in_degrees(sweep_deg, wait=False)
-        points = []
-        while not self.drivebase.done():
-            d = self.read_ultra_mm()
-            a = self.drivebase.angle()
-            points.append((a, d))
-
-        segments = []
-        cur = []
-        for a, d in points:
-            if d < threshold:
-                cur.append((a, d))
-            else:
-                if len(cur) >= CONSTANTS["CAN_SEGMENT_MIN_POINTS"]:
-                    segments.append(cur)
-                cur = []
-        if len(cur) >= CONSTANTS["CAN_SEGMENT_MIN_POINTS"]:
-            segments.append(cur)
-
-        if not segments:
-            return None, None
-
-        def seg_min(seg):
-            return min(seg, key=lambda t: t[1])
-
-        best_seg = min(segments, key=lambda s: seg_min(s)[1])
-        min_a, min_d = seg_min(best_seg)
-
-        window = [(a, d) for a, d in best_seg if d <= min_d + 40]
-        if window:
-            wsum = 0.0
-            asum = 0.0
-            for a, d in window:
-                w = 1.0 / max(1.0, float(d))
-                wsum += w
-                asum += w * a
-            target_angle = asum / max(1e-6, wsum)
-        else:
-            target_angle = min_a
-
-        return target_angle, min_d
-
-    def find_can_edges_midpoint(self, sweep_deg=160, threshold=None, confirm=3):
-        if threshold is None:
-            threshold = CONSTANTS["CAN_SCAN_MAX_MM"]
-
-        attempts = 0
-        first_hit_angle = None
-        first_hit_distance = 9999
-        min_d = 9999
-        while True:
-            self.drivebase.reset()
-            start_ang = self.drivebase.angle()
-            try:
-                ss, sa, prev_tr, ta = self.drivebase.settings()
-            except Exception:
-                prev_tr = None
-            sweep_rate = (
-                CONSTANTS["CAN_SWEEP_TURN_RATE_SLOW"]
-                if self.can_sweep_slow_mode
-                else CONSTANTS["CAN_SWEEP_TURN_RATE"]
-            )
-            self.drivebase.settings(turn_rate=sweep_rate)
-            first_hit_angle = None
-            while self.drivebase.angle() != 0:
-                break
-            self.can_log("CAN 360 sweep: rate=", sweep_rate)
-            self.sharp_turn_in_degrees(360, wait=False)
-            while not self.drivebase.done():
-                d = self.read_ultra_mm_can()
-                a = self.drivebase.angle()
-                self.can_log("CAN 360 d=", d, "a=", a)
-                if d < min_d:
-                    min_d = d
-                if d <= CONSTANTS["CAN_FIRST_HIT_MAX_MM"] and first_hit_angle is None:
-                    first_hit_angle = a
-                    first_hit_distance = d
-                    break
-            self.drivebase.stop()
-            if prev_tr is not None:
-                self.drivebase.settings(turn_rate=prev_tr)
-            if self.can_recording:
-                self.can_path.append(("turn", self.drivebase.angle() - start_ang))
-
-            if first_hit_angle is not None:
-                self.can_log("CAN 360: first hit at angle=", first_hit_angle, "min_d=", min_d)
-                break
-
-            if not self.can_sweep_slow_mode:
-                attempts += 1
-                if attempts < 2:
-                    self.can_log("CAN 360: no detection, fast attempt", attempts)
-                    continue
-                self.can_sweep_slow_mode = True
-                self.can_log("CAN 360: switching to slow sweep rate")
-                continue
-            else:
-                self.can_log("CAN 360: no detection even in slow mode; giving up")
-                return None, None
-
-        self.drivebase.reset()
-        start_ang = self.drivebase.angle()
-        self.sharp_turn_in_degrees(-(sweep_deg // 2), wait=False)
-        left_edge = None
-        last_seen = None
-        lost = 0
-        edge_threshold = first_hit_distance + CONSTANTS["CAN_EDGE_MARGIN_MM"]
-        while not self.drivebase.done():
-            d = self.read_ultra_mm_can()
-            a = self.drivebase.angle()
-            self.can_log("CAN LEFT d=", d, "a=", a)
-            if d <= edge_threshold:
-                last_seen = a
-                lost = 0
-                if d < min_d:
-                    min_d = d
-            else:
-                lost += 1
-                if lost >= confirm and last_seen is not None:
-                    left_edge = last_seen
-                    break
-        self.drivebase.stop()
-        if self.can_recording:
-            self.can_path.append(("turn", self.drivebase.angle() - start_ang))
-        if left_edge is None and last_seen is not None:
-            left_edge = last_seen
-
-        start_ang = self.drivebase.angle()
-        self.sharp_turn_in_degrees(sweep_deg, wait=False)
-        right_edge = None
-        last_seen = None
-        lost = 0
-        while not self.drivebase.done():
-            d = self.read_ultra_mm_can()
-            a = self.drivebase.angle()
-            self.can_log("CAN RIGHT d=", d, "a=", a)
-            if d <= edge_threshold:
-                last_seen = a
-                lost = 0
-                if d < min_d:
-                    min_d = d
-            else:
-                lost += 1
-                if lost >= confirm and last_seen is not None:
-                    right_edge = last_seen
-                    break
-        self.drivebase.stop()
-        if self.can_recording:
-            self.can_path.append(("turn", self.drivebase.angle() - start_ang))
-        if right_edge is None and last_seen is not None:
-            right_edge = last_seen
-
-        if left_edge is None or right_edge is None:
-            return None, None
-
-        mid = (left_edge + right_edge) / 2.0
-        return mid, min_d
-
-    def find_can_angle_micro_oscillation(self, amp_deg=None, passes=None):
-        if amp_deg is None:
-            amp_deg = CONSTANTS["CAN_OSC_AMP_DEG"]
-        if passes is None:
-            passes = CONSTANTS["CAN_OSC_PASSES"]
-
-        try:
-            ss, sa, prev_tr, ta = self.drivebase.settings()
-        except Exception:
-            prev_tr = None
-        self.drivebase.settings(turn_rate=CONSTANTS["CAN_OSC_TURN_RATE"])
-
-        self.drivebase.reset()
-        best_d = 9999
-        best_a = 0
-
-        def sample_during_turn(target_abs_angle):
-            nonlocal best_d, best_a
-            delta = target_abs_angle - self.drivebase.angle()
-            self.sharp_turn_in_degrees(delta, wait=False)
-            while not self.drivebase.done():
-                d = self.read_ultra_mm_can()
-                a = self.drivebase.angle()
-                self.can_log("CAN OSC d=", d, "a=", a)
-                if d < best_d:
-                    best_d = d
-                    best_a = a
-
-        for _ in range(passes):
-            sample_during_turn(-amp_deg)
-            sample_during_turn(+amp_deg)
-
-        sample_during_turn(0)
-
-        if prev_tr is not None:
-            self.drivebase.settings(turn_rate=prev_tr)
-
-        if best_d <= CONSTANTS["CAN_FIRST_HIT_MAX_MM"]:
-            return best_a, best_d
-        return None, None
-
-    def find_can_angle_micro_oscillation_full360(self, amp_deg=None, center_step_deg=None, passes=None):
-        if amp_deg is None:
-            amp_deg = CONSTANTS["CAN_OSC_AMP_DEG"]
-        if center_step_deg is None:
-            center_step_deg = CONSTANTS["CAN_OSC_CENTER_STEP_DEG"]
-        if passes is None:
-            passes = CONSTANTS["CAN_OSC_PASSES"]
-
-        try:
-            ss, sa, prev_tr, ta = self.drivebase.settings()
-        except Exception:
-            prev_tr = None
-        self.drivebase.settings(turn_rate=CONSTANTS["CAN_OSC_TURN_RATE"])
-
-        self.drivebase.reset()
-        best_d = 9999
-        best_a = None
-
-        def sample_during_turn(target_abs_angle):
-            nonlocal best_d, best_a
-            delta = target_abs_angle - self.drivebase.angle()
-            self.sharp_turn_in_degrees(delta, wait=False)
-            while not self.drivebase.done():
-                d = self.read_ultra_mm_can()
-                a = self.drivebase.angle()
-                self.can_log("CAN OSC360 d=", d, "a=", a)
-                if d < best_d:
-                    best_d = d
-                    best_a = a
-
-        centers = list(range(0, 360, max(1, int(center_step_deg))))
-        for _ in range(passes):
-            for c in centers:
-                sample_during_turn(c - amp_deg)
-                sample_during_turn(c + amp_deg)
-
-        sample_during_turn(0)
-
-        if prev_tr is not None:
-            self.drivebase.settings(turn_rate=prev_tr)
-
-        if best_a is None:
-            return None, None
-        if best_d <= CONSTANTS["CAN_FIRST_HIT_MAX_MM"]:
-            return best_a, best_d
-        return None, None
-
-    def approach_can_at_angle(self, target_angle_deg, stop_offset_mm=20, max_step_mm=30):
-        total_forward = 0
-        current = self.drivebase.angle()
-        self.can_turn(target_angle_deg - current)
-        while True:
-            d = self.read_ultra_mm_can()
-            self.can_log("CAN APPROACH d=", d)
-            if d >= 9000:
-                break
-            if d <= stop_offset_mm + 5:
-                break
-
-            step = max(10, min(max_step_mm, d - stop_offset_mm))
-            self.can_log("CAN APPROACH step=", step)
-            self.can_move_forward(step)
-            total_forward += step
-        return total_forward
-
-    def push_can_off_spill(self, step_mm=20, confirm=3, max_push_mm=500):
-        pushed = 0
-        off_count = 0
-        while pushed < max_push_mm:
-            self.get_colors()
-            on_green = (self.left_color == Color.GREEN) or (self.right_color == Color.GREEN)
-            du = self.read_ultra_mm_can()
-            self.can_log("CAN PUSH on_green=", on_green, "d=", du)
-            if not on_green:
-                off_count += 1
-                if off_count >= confirm:
-                    break
-            else:
-                off_count = 0
-            self.can_move_forward(step_mm)
-            pushed += step_mm
-        return pushed
-
-    def push_can_to_back_of_spill_until_boundary(self, step_mm=20, bound_confirm=3, max_push_mm=700):
-        if self.spill_entry_heading is not None:
-            self.face_heading(self.spill_entry_heading)
-
-        push_speed = 80  # mm/s steady push
-        self.drivebase.reset()
-        self.drive_with_bias(push_speed, 0)
-
-        hit_confirm = 0
-        while True:
-            pushed = abs(self.drivebase.distance())
-            if pushed >= max_push_mm:
-                break
-
-            self.get_colors()
-            boundary = (
-                (self.left_color == Color.RED and self.right_color == Color.RED)
-                or (self.left_color == Color.WHITE and self.right_color == Color.WHITE)
-            )
-            if boundary:
-                hit_confirm += 1
-                if hit_confirm >= bound_confirm:
-                    break
-            else:
-                hit_confirm = 0
-
-            wait(5)
-
-        self.drivebase.stop()
-        pushed = abs(self.drivebase.distance())
-        if self.can_recording and pushed > 0:
-            self.can_path.append(("move", pushed))
-
-        return pushed
-
-    def green_spill_ending(self):
-        self._spill_retry_backoff_ms = CONSTANTS.get("SPILL_RETRY_COOLDOWN_MS", 1200)
-        self.can_start_recording()
-        try:
-            self.spill_entry_heading = self.hub.imu.heading()
-        except Exception:
-            self.spill_entry_heading = None
-        self.can_move_forward(10)
->>>>>>> 979cd12e
-        self.get_colors()
-        in_spill = (
-            (self.left_color == Color.GREEN and self.right_color == Color.GREEN)
-            or (self.left_color == Color.GRAY and self.right_color == Color.GRAY)
-        )
-        if not in_spill:
-            self.can_backtrack()
-            return
-
-<<<<<<< HEAD
-        self.previous_state = self.robot_state
-
-        if (self.left_color == Color.GRAY and self.right_color == Color.GRAY) or (self.left_color == Color.GREEN and self.right_color == Color.GREEN):
-            self.robot_state = "gray"
-            return
-        
-        if self.left_color == Color.BLACK and self.right_color == Color.BLACK:
-            self.black_counter += 1
-        else:
-            self.black_counter = 0
-        
-        if self.black_counter > CONSTANTS["BLACK_COUNTER_THRESHOLD"]:
-            self.on_inverted = True
-        if self.left_color == Color.WHITE and self.right_color == Color.WHITE:
-            self.on_inverted = False
-        
-        # Check for obstacle
-        if self.ultrasonic < CONSTANTS["ULTRASONIC_THRESHOLD"]:
-            self.robot_state = "obstacle"
-            return # Exit update early if obstacle detected
-
-        # Shortcut / Yellow
-        elif ALLOW_YELLOW and (self.left_color == Color.YELLOW or self.right_color == Color.YELLOW):
-            self.robot_state = "yellow line"
-            if not self.shortcut_information["is following shortcut"]:
-                if self.left_color == Color.YELLOW:
-                    self.turn_in_degrees(-90)
-
-                    if self.shortcut_information["first turned"] == None:
-                        self.shortcut_information["first turned"] = "left"
-
-                if self.right_color == Color.YELLOW:
-                    self.turn_in_degrees(90)
-
-                    if self.shortcut_information["first turned"] == None:
-                        self.shortcut_information["first turned"] = "right"
-            
-            self.shortcut_information["is following shortcut"] = True
-        
-        # Line
-        elif not self.shortcut_information["is following shortcut"] and \
-            self.left_color in [Color.WHITE, Color.BLACK, Color.GRAY] and \
-            self.right_color in [Color.WHITE, Color.BLACK, Color.GRAY] and \
-            not (self.left_color == self.right_color and self.left_color == Color.GRAY): # Both not gray
-            self.robot_state = "line"
-
-        # Turn / Green
-        elif self.left_color == Color.GREEN:
-            self.robot_state = "green left"
-        elif self.right_color == Color.GREEN:
-            self.robot_state = "green right"
-
-        # Nothing
-        else:
-            self.robot_state = "line"
-            # self.robot_state = "stop"
-
-        # Stopping shortcut
-        if self.left_color == Color.BLACK:
-            self.shortcut_information["left seen black since"] = True
-        if self.right_color == Color.BLACK:
-            self.shortcut_information["right seen black since"] = True
-
-        if self.shortcut_information["left seen black since"] and self.shortcut_information["right seen black since"]:
-            if self.shortcut_information["first turned"] == "left":
-                self.turn_in_degrees(90) # Turn right if it turned left for the shortcut
-            else:
-                self.turn_in_degrees(-90) # Turn left if it turned right for the shortcut
-
-            self.robot_state = "line" # Go back to normal line following
-            self.shortcut_information = self.default_shortcut_information.copy()
-
-    def move(self):
-        """Move the robot based on its current state."""
-        # Gray
-        if self.robot_state == "gray":
-            self.gray_ending()
-        
-        # Obstacle
-        elif self.robot_state == "obstacle":
-            self.avoid_obstacle()
-
-        # ShortcutYellow
-        elif self.shortcut_information["is following shortcut"]:
-            self.follow_color()
-        
-        # Line
-        elif self.robot_state == "line":
-            self.follow_line()
-
-        # Green
-=======
-        self.drivebase.settings(
-            straight_speed=80,
-            straight_acceleration=450,
-            turn_rate=140,
-            turn_acceleration=1600
-        )
-
-        self.rotate_arm(-86, stop_method=Stop.HOLD)  # Arm up
-
-        self.can_move_forward(280)
-        self.can_move_forward(-20)
-        self.stop_motors()
-
-        mid_angle, min_dist = self.find_can_edges_midpoint(
-            sweep_deg=160, threshold=CONSTANTS["CAN_SCAN_MAX_MM"]
-        )
-        if mid_angle is None:
-            self.settings_default()
-            return
-
-        self.approach_can_at_angle(mid_angle, stop_offset_mm=20)
-
-        self.rotate_arm(-95, stop_method=Stop.COAST, wait=True)
-
-        push_forward = self.push_can_to_back_of_spill_until_boundary(
-            step_mm=CONSTANTS["CAN_PUSH_STEP_MM"],
-            bound_confirm=CONSTANTS["CAN_PUSH_CONFIRM"],
-            max_push_mm=CONSTANTS["CAN_PUSH_MAX_MM"],
-        )
-
-        self.rotate_arm(180)
-        self.can_move_forward(-CONSTANTS["CAN_RELEASE_BACK_MM"])
-
-        self.can_backtrack()
-
-        if self.spill_entry_heading is not None:
-            exit_heading = self.normalize_angle(self.spill_entry_heading + 180)
-            self.face_heading(exit_heading)
-        else:
-            self.sharp_turn_in_degrees(180)
-        self.exit_green_spill_forward(
-            step_mm=CONSTANTS["SPILL_EXIT_STEP_MM"],
-            confirm=CONSTANTS["SPILL_EXIT_CONFIRM"],
-            max_mm=CONSTANTS["SPILL_EXIT_MAX_MM"],
-        )
-
-        self.move_forward(-CONSTANTS["LINE_REACQUIRE_BACK_MM"])
-        self.get_colors()
-        if self.left_color == Color.GREEN and self.right_color == Color.GREEN:
-            self.exit_green_spill_forward(
-                step_mm=CONSTANTS["SPILL_EXIT_STEP_MM"],
-                confirm=CONSTANTS["SPILL_EXIT_CONFIRM"],
-                max_mm=CONSTANTS["SPILL_EXIT_STEP_MM"] * 3,
-            )
-
-        self.reacquire_line_oscillate(
-            step_deg=CONSTANTS["LINE_REACQUIRE_TURN_STEP_DEG"],
-            max_deg=CONSTANTS["LINE_REACQUIRE_TURN_MAX_DEG"],
-            confirm=CONSTANTS["LINE_REACQUIRE_CONFIRM"],
-        )
-
-        self.settings_default()
-        self.robot_state = "line"
-
-    def exit_green_spill_forward(self, step_mm=20, confirm=3, max_mm=400):
-        moved = 0
-        off_count = 0
-        while moved < max_mm:
-            self.get_colors()
-            both_green = self.left_color == Color.GREEN and self.right_color == Color.GREEN
-            du = self.read_ultra_mm_can()
-            self.can_log("SPILL EXIT both_green=", both_green, "d=", du)
-            if not both_green:
-                off_count += 1
-                if off_count >= confirm:
-                    break
-            else:
-                off_count = 0
-            self.move_forward(step_mm)
-            moved += step_mm
-        return moved
-
-    def reacquire_line_oscillate(self, step_deg=10, max_deg=120, confirm=2):
-        def confirm_line(n):
-            count = 0
-            for _ in range(max(1, n)):
-                self.get_colors()
-                if self.left_color == Color.BLACK or self.right_color == Color.BLACK:
-                    count += 1
-                else:
-                    count = 0
-                if count >= n:
-                    return True
-                wait(5)
-            return False
-
-        current_offset = 0
-        if confirm_line(confirm):
-            return True
-
-        amp = step_deg
-        while amp <= max_deg:
-            delta = -amp - current_offset
-            if delta != 0:
-                self.sharp_turn_in_degrees(delta)
-                current_offset += delta
-            if confirm_line(confirm):
-                return True
-
-            delta = amp - current_offset
-            if delta != 0:
-                self.sharp_turn_in_degrees(delta)
-                current_offset += delta
-            if confirm_line(confirm):
-                return True
-
-            amp += step_deg
-
-        return False
-
-    def align_to_line_in_place(self, timeout_ms=1500, err_tol=3):
-        start = self.clock.time()
-        prev_err = 0
-        kp = CONSTANTS.get("LINE_KP", 3.2)
-        kd = 0.0
-        max_turn = CONSTANTS.get("LINE_MAX_TURN_RATE", 320)
-        while self.clock.time() - start < timeout_ms:
-            self.get_colors()
-            left_ref = self.left_color_sensor_information["reflection"]
-            right_ref = self.right_color_sensor_information["reflection"]
-            error = right_ref - left_ref if self.on_inverted else left_ref - right_ref
-            d_err = error - prev_err
-            prev_err = error
-            if abs(error) <= err_tol:
-                break
-            turn_rate = kp * error + kd * d_err
-            if turn_rate > max_turn:
-                turn_rate = max_turn
-            elif turn_rate < -max_turn:
-                turn_rate = -max_turn
-            self.drive_with_bias(0, turn_rate)
-            wait(10)
-        self.drivebase.stop()
-
-    def avoid_obstacle(self):
-        self.stop_motors()
-        self.rotate_arm(-90)
-
-        self.sharp_turn_in_degrees(CONSTANTS["OBSTACLE_INITIAL_TURN_DEGREES"])
-        self.drivebase.curve(
-            CONSTANTS["CURVE_RADIUS_OBSTACLE"],
-            -CONSTANTS["OBSTACLE_TURN_DEGREES"],
-            Stop.BRAKE,
-            True,
-        )
-
-        self.drivebase.stop()
-        found = self.reacquire_line_oscillate(
-            step_deg=CONSTANTS.get("LINE_REACQUIRE_TURN_STEP_DEG", 10),
-            max_deg=CONSTANTS.get("LINE_REACQUIRE_TURN_MAX_DEG", 120),
-            confirm=CONSTANTS.get("LINE_REACQUIRE_CONFIRM", 2),
-        )
-        if not found:
-            self.turn_in_degrees(CONSTANTS["OBSTACLE_FINAL_TURN_DEGREES"])
-            found = self.reacquire_line_oscillate(
-                step_deg=CONSTANTS.get("LINE_REACQUIRE_TURN_STEP_DEG", 10),
-                max_deg=CONSTANTS.get("LINE_REACQUIRE_TURN_MAX_DEG", 120),
-                confirm=CONSTANTS.get("LINE_REACQUIRE_CONFIRM", 2),
-            )
-        if found:
-            self.align_to_line_in_place(timeout_ms=1500, err_tol=3)
-
-        self.robot_state = "line"
-        self.move_arm_back_after_obstacle_time = self.clock.time() + CONSTANTS["OBSTACLE_ARM_RETURN_DELAY"]
-
-    def update(self):
-        self.get_colors()
-        self.ultrasonic = self.read_ultra_mm_obstacle()
-
-        if not hasattr(self, "_battery_warned"):
-            self._battery_warned = False
-            self._last_batt_status = 0
-        pct, volts = self.battery_percent()
-        if pct is not None:
-            now = self.clock.time()
-            if now - self._last_batt_status > CONSTANTS.get("BATTERY_STATUS_INTERVAL_MS", 30000):
-                print("Battery:", f"{pct}%", f"({volts:.2f} V)")
-                self._last_batt_status = now
-            if (pct < CONSTANTS.get("BATTERY_WARN_PERCENT", 75)) and (not self._battery_warned):
-                print("WARNING: Battery low:", f"{pct}%", f"({volts:.2f} V)")
-                self._battery_warned = True
-
-        if self.move_arm_back_after_obstacle_time is not None and self.clock.time() >= self.move_arm_back_after_obstacle_time:
-            self.move_arm_back_after_obstacle_time = None
-            self.rotate_arm(90, stop_method=Stop.COAST)
-
-        both_green = (self.left_color == Color.GREEN and self.right_color == Color.GREEN)
-        both_gray = (self.left_color == Color.GRAY and self.right_color == Color.GRAY)
-        if both_green or (CONSTANTS.get("TREAT_GRAY_AS_SPILL", False) and both_gray):
-            self.robot_state = "gray"
-            return
-
-        if self.left_color == Color.BLACK and self.right_color == Color.BLACK:
-            self.black_counter += 1
-            self.both_black_slow()
-        else:
-            self.black_counter = 0
-
-        if self.black_counter > CONSTANTS["BLACK_COUNTER_THRESHOLD"]:
-            self.on_inverted = True
-        if self.left_color == Color.WHITE and self.right_color == Color.WHITE:
-            self.on_inverted = False
-
-        if self.ultrasonic is not None and self.ultrasonic < CONSTANTS["ULTRASONIC_THRESHOLD"]:
-            self._obstacle_below_count += 1
-        else:
-            self._obstacle_below_count = 0
-        if self._obstacle_below_count >= CONSTANTS.get("OBSTACLE_DETECT_CONFIRM", 2):
-            self._obstacle_below_count = 0
-            self.robot_state = "obstacle"
-            return
-
-        elif ALLOW_YELLOW and ((self.left_color == Color.YELLOW) ^ (self.right_color == Color.YELLOW)):
-            if self.left_color == Color.YELLOW:
-                self.robot_state = "yellow-right"
-            else:
-                self.robot_state = "yellow-left"
-
-        elif (
-            not self.shortcut_information["is following shortcut"]
-            and self.left_color in [Color.WHITE, Color.BLACK, Color.GRAY]
-            and self.right_color in [Color.WHITE, Color.BLACK, Color.GRAY]
-            and (
-                self.left_color != self.right_color
-                or self.left_color != Color.GRAY
-            )
-        ):
-            self.robot_state = "line"
-
-        elif self.left_color == Color.GREEN or self.right_color == Color.GREEN:
-            if self.left_color == Color.GREEN:
-                self._green_left_count += 1
-            else:
-                self._green_left_count = 0
-            if self.right_color == Color.GREEN:
-                self._green_right_count += 1
-            else:
-                self._green_right_count = 0
-
-            if self.clock.time() >= self._spill_cooldown_until:
-                if self._green_left_count >= CONSTANTS.get("GREEN_DETECT_CONFIRM", 2):
-                    self.robot_state = "green left"
-                elif self._green_right_count >= CONSTANTS.get("GREEN_DETECT_CONFIRM", 2):
-                    self.robot_state = "green right"
-                else:
-                    self.robot_state = "line"
-            else:
-                self.robot_state = "line"
-        else:
-            self.robot_state = "line"
-
-    def move(self):
-        if self.robot_state != self.previous_state:
-            self.announce_state(self.robot_state)
-
-        if self.robot_state == "gray":
-            self.green_spill_ending()
-        elif self.robot_state == "obstacle":
-            self.avoid_obstacle()
-        elif self.robot_state == "yellow-left":
-            self.execute_yellow_shortcut("left")
-        elif self.robot_state == "yellow-right":
-            self.execute_yellow_shortcut("right")
-        elif self.robot_state == "line":
-            self.follow_line()
->>>>>>> 979cd12e
-        elif self.robot_state == "green left":
-            self.stop_motors()
-            self.turn_green("left")
-        elif self.robot_state == "green right":
-            self.stop_motors()
-            self.turn_green("right")
-<<<<<<< HEAD
-
-        # Stop
-        elif self.robot_state == "stop":
-            self.stop_motors()
-
-    def debug(self):
-        """Print debug text."""
-        # print(self.robot_state)
-        # print(self.left_color_sensor_information, self.left_color)
-        print(self.right_color_sensor_information, self.right_color)
-        # print(self.left_color, self.right_color)
-        # print(self.iteration_count)
-        # print(self.ultrasonic)
-
-    def run(self):
-        self.battery_display()
-        self.rotate_arm(180, Stop.COAST_SMART) # Reset
-        while True:
-            self.iteration_count += 1 # Increment the counter at the start of each loop
-=======
-        elif self.robot_state == "stop":
-            self.stop_motors()
-
-        self.previous_state = self.robot_state
-
-    def debug(self):
-        pass
-
-    def run(self):
-        self.battery_display()
-        self.rotate_arm(180, Stop.COAST)
-        try:
-            self.hub.imu.reset_heading(0)
-        except Exception:
-            pass
-        while True:
-            self.iteration_count += 1
->>>>>>> 979cd12e
-            self.update()
-            self.move()
-            self.debug()
-
-def main():
-    robot = Robot()
-    try:
-        robot.run()
-    finally:
-        try:
-            robot.stop_motors()
-        except Exception:
-            pass
-
-<<<<<<< HEAD
-main() # Note: don't put in if __name__ == "__main__" because __name__ is something different for robot
-=======
-if __name__ == "__main__":
-    main()
-
->>>>>>> 979cd12e
+from pybricks.pupdevices import Motor, ColorSensor, UltrasonicSensor
+from pybricks.hubs import PrimeHub
+from pybricks.robotics import DriveBase
+from pybricks.parameters import Port, Color, Axis, Direction, Button, Stop
+from pybricks.tools import StopWatch, wait
+
+# Enable/disable optional yellow-line shortcut behavior
+ALLOW_YELLOW = True
+
+# --- CONSTANTS ---
+CONSTANTS = {
+    "DRIVEBASE_WHEEL_DIAMETER": 56,
+    "DRIVEBASE_AXLE_TRACK": 112,
+    "ARM_MOVE_SPEED": 500,
+    "DEFAULT_SPEED": 170,
+    "DEFAULT_ACCELERATION": 600,
+    "DEFAULT_TURN_RATE": 150,
+    "DEFAULT_TURN_ACCELERATION": 1600,
+    "MOVE_SPEED": 120,
+    "ULTRASONIC_THRESHOLD": 140,        # obstacle trigger (mm)
+    "OBSTACLE_DETECT_CONFIRM": 4,       # consecutive reads to confirm obstacle
+    "BLACK_WHEEL_SPEED": 30,
+    # Optional: direct-drive trim to correct mechanical bias (1.00 = no change)
+    "LEFT_MOTOR_TRIM": 1.00,
+    "RIGHT_MOTOR_TRIM": 1.00,
+    "TURN_GREEN_DEGREES": 50,
+    "BACK_AFTER_GREEN_TURN_DISTANCE": 60,
+    "TURN_YELLOW_DEGREES": 20,
+    "CURVE_RADIUS_GREEN": 78,
+    "CURVE_RADIUS_OBSTACLE": 160,
+    "OBSTACLE_TURN_DEGREES": 175,
+    "OBSTACLE_INITIAL_TURN_DEGREES": 90,
+    "OBSTACLE_FINAL_TURN_DEGREES": 70,
+    "OBSTACLE_ARM_RETURN_DELAY": 3000,
+    "CURVE_RADIUS_LINE_FOLLOW": 4,
+    "BLACK_COUNTER_THRESHOLD": 100,
+    # Timeout (ms) to avoid getting stuck while leaving white during obstacle bypass
+    "OBSTACLE_WHITE_TIMEOUT_MS": 2500,
+    # Line follow tuning (PD + safety)
+    "LINE_KP": 3.0,
+    "LINE_KD": 18.0,
+    "LINE_MIN_SPEED": 80,
+    "LINE_MAX_TURN_RATE": 320,
+    "CORNER_ERR_THRESHOLD": 13,     # reflectance delta that indicates a sharp corner
+    # Can scanning/approach tuning
+    "CAN_DEBUG_PRINT": False,
+    "CAN_SWEEP_TURN_RATE": 120,
+    "CAN_SWEEP_TURN_RATE_SLOW": 60,
+    "CAN_SCAN_MAX_MM": 350,
+    "CAN_FIRST_HIT_MAX_MM": 550,
+    "CAN_EDGE_MARGIN_MM": 120,
+    "CAN_IGNORE_ABOVE_MM": 1800,
+    "CAN_MIN_VALID_MM": 60,
+    "CAN_US_MEDIAN_SAMPLES": 5,
+    # Micro-oscillation scan tuning
+    "CAN_OSC_AMP_DEG": 12,
+    "CAN_OSC_PASSES": 3,
+    "CAN_OSC_TURN_RATE": 60,
+    "CAN_OSC_CENTER_STEP_DEG": 30,
+    # Line reacquire after spill exit
+    "LINE_REACQUIRE_STEP_MM": 15,
+    "LINE_REACQUIRE_CONFIRM": 2,
+    "LINE_REACQUIRE_MAX_MM": 400,
+    "LINE_REACQUIRE_BACK_MM": 50,
+    # Robust line detection threshold (reflection) for reacquire
+    "LINE_BLACK_REF_THRESHOLD": 39,
+    "LINE_REACQUIRE_TURN_STEP_DEG": 10,
+    "LINE_REACQUIRE_TURN_MAX_DEG": 120,
+    "CAN_SEGMENT_MIN_POINTS": 4,
+    # Push off spill + exit spill tuning
+    "CAN_PUSH_STEP_MM": 20,
+    "CAN_PUSH_CONFIRM": 4,
+    "CAN_PUSH_MAX_MM": 500,
+    "CAN_RELEASE_BACK_MM": 80,
+    "SPILL_EXIT_STEP_MM": 20,
+    "SPILL_EXIT_CONFIRM": 3,
+    "SPILL_EXIT_MAX_MM": 400,
+    # Battery status
+    "BATTERY_V_MIN_MV": 6600,
+    "BATTERY_V_MAX_MV": 8400,
+    "BATTERY_WARN_PERCENT": 85,
+    "BATTERY_STATUS_INTERVAL_MS": 30000,
+    # Behavior toggles
+    "SOUNDS_ENABLED": True,
+    "TREAT_GRAY_AS_SPILL": False,
+    "ENABLE_INVERTED_MODE": False,
+    # Green spill detection stability
+    "GREEN_DETECT_CONFIRM": 3,
+    "SPILL_ENTRY_CONFIRM": 3,
+    "SPILL_RETRY_COOLDOWN_MS": 1200,
+    # Obstacle reacquire guard
+    "OBSTACLE_REACQUIRE_MAX_MM": 220,
+    # Yellow shortcut (deterministic sequence)
+    "YELLOW_SHORTCUT_TURN_DEG": 90,
+    "YELLOW_SHORTCUT_STEP_MM": 200,
+    # Gyro/IMU behavior
+    "GYRO_ENABLED": True,
+    "IMU_STABILIZE_MS": 1200,
+    # Straight-drive trim for manual straight helper. Keep small.
+    "STRAIGHT_TURN_TRIM": 0,
+    # Base global bias added to every drive() turn rate. Negative steers right.
+    "BASE_TURN_BIAS": -10,
+    # Optional color calibration overrides
+    "GRAY_REFLECTION_MIN": 60,
+    # Yellow (classification)
+    "YELLOW_HUE_MIN": 38,
+    "YELLOW_HUE_MAX": 62,
+    # Yellow scoring (follow_yellow)
+    "YELLOW_HUE_CENTER": 49.5,
+    "YELLOW_HUE_WIDTH": 12.0,
+    # Green
+    "GREEN_HUE_MIN": 148,
+    "GREEN_HUE_MAX": 178,
+    "GREEN_S_MIN": 38,
+}
+
+ports = {
+    "left_drive": Port.E,
+    "right_drive": Port.C,
+    "color_sensor_left": Port.D,
+    "color_sensor_right": Port.A,
+    "ultrasonic_sensor": Port.B,
+    "arm_motor": Port.F,
+}
+
+class Robot:
+    def __init__(self):
+        self.hub = PrimeHub(Axis.Z, Axis.X)
+        self.clock = StopWatch()
+        self.left_drive = Motor(ports["left_drive"], positive_direction=Direction.COUNTERCLOCKWISE)
+        self.right_drive = Motor(ports["right_drive"])
+
+        self.color_sensor_left = ColorSensor(ports["color_sensor_left"])
+        self.color_sensor_right = ColorSensor(ports["color_sensor_right"])
+        self.ultrasonic_sensor = UltrasonicSensor(ports["ultrasonic_sensor"])
+        self.arm_motor = Motor(ports["arm_motor"])
+        self.previous_state = "line"
+
+        self.drivebase = DriveBase(
+            self.left_drive,
+            self.right_drive,
+            CONSTANTS["DRIVEBASE_WHEEL_DIAMETER"],
+            CONSTANTS["DRIVEBASE_AXLE_TRACK"]
+        )
+        # Enable gyro-based correction for straight driving and turns
+        self.gyro_ok = False
+        if CONSTANTS.get("GYRO_ENABLED", True):
+            try:
+                wait(int(CONSTANTS.get("IMU_STABILIZE_MS", 800)))
+                try:
+                    self.hub.imu.reset_heading(0)
+                except Exception:
+                    pass
+                self.drivebase.use_gyro(True)
+                self.gyro_ok = True
+            except Exception:
+                try:
+                    self.drivebase.use_gyro(False)
+                except Exception:
+                    pass
+                self.gyro_ok = False
+        else:
+            try:
+                self.drivebase.use_gyro(False)
+            except Exception:
+                pass
+        self.settings_default()
+
+        self.robot_state = "obstacle"  # Initial state
+        self.iteration_count = 0
+        self.black_counter = 0
+        self.on_inverted = False
+        self.move_arm_back_after_obstacle_time = None
+        self.debug_enabled = False
+        self.prev_error = 0
+        self.corner_hold = 0
+        self.line_pivoting = False
+        self._obstacle_below_count = 0
+        self.d_err_filtered = 0.0
+        self.corner_until_ms = 0
+        self.prev_left_is_black = False
+        self.prev_right_is_black = False
+        self.black_slow_until_ms = 0
+        self.yellow_last_seen_side = 0   # -1=left, +1=right, 0=unknown
+        self.yellow_black_confirm = 0
+        self.y_l_score = 0.0
+        self.y_r_score = 0.0
+
+        self.shortcut_information = {
+            "is following shortcut": False,
+            "first turned": None,
+            "left seen black since": False,
+            "right seen black since": False
+        }
+        self.default_shortcut_information = self.shortcut_information.copy()
+
+        self.can_recording = False
+        self.can_path = []
+        self.can_sweep_slow_mode = False
+        self.spill_entry_heading = None
+        self._green_left_count = 0
+        self._green_right_count = 0
+        self._spill_cooldown_until = 0
+        self._spill_retry_backoff_ms = CONSTANTS.get("SPILL_RETRY_COOLDOWN_MS", 1200)
+
+    # --- helpers ---
+    def drive_with_bias(self, speed_mm_s, turn_deg_s):
+        """All driving goes through this so global bias always applies."""
+        bias = float(CONSTANTS.get("BASE_TURN_BIAS", 0.0))
+        self.drivebase.drive(int(speed_mm_s), float(turn_deg_s) + bias)
+
+    def read_ultra_mm(self):
+        """Raw ultrasonic distance in mm; returns 9999 if no valid target."""
+        d = self.ultrasonic_sensor.distance()
+        return 9999 if d is None else d
+
+    def read_ultra_mm_obstacle(self):
+        """Median-filtered ultrasonic for obstacle detection (no near/far rejection)."""
+        samples = []
+        for _ in range(3):
+            d = self.ultrasonic_sensor.distance()
+            if d is None:
+                d = 9999
+            samples.append(d)
+            wait(2)
+        samples.sort()
+        return samples[1]
+
+    def read_ultra_mm_can(self):
+        """Ultrasonic read with median filter and bounds for can logic."""
+        samples = []
+        for _ in range(CONSTANTS.get("CAN_US_MEDIAN_SAMPLES", 3)):
+            d = self.ultrasonic_sensor.distance()
+            if d is None:
+                d = 9999
+            samples.append(d)
+            wait(5)
+        samples.sort()
+        m = samples[len(samples)//2]
+        if m < CONSTANTS.get("CAN_MIN_VALID_MM", 60):
+            return 9999
+        return 9999 if m > CONSTANTS.get("CAN_IGNORE_ABOVE_MM", 1800) else m
+
+    def settings_default(self):
+        self.drivebase.settings(
+            straight_speed=CONSTANTS["DEFAULT_SPEED"],
+            straight_acceleration=CONSTANTS["DEFAULT_ACCELERATION"],
+            turn_rate=CONSTANTS["DEFAULT_TURN_RATE"],
+            turn_acceleration=CONSTANTS["DEFAULT_TURN_ACCELERATION"]
+        )
+
+    def log(self, *msg):
+        if self.debug_enabled:
+            print(*msg)
+
+    # --- Battery helpers ---
+    def battery_percent(self):
+        try:
+            mv = self.hub.battery.voltage()
+        except Exception:
+            mv = None
+        if mv is None:
+            return None, None
+        v_min = CONSTANTS.get("BATTERY_V_MIN_MV", 6200)
+        v_max = CONSTANTS.get("BATTERY_V_MAX_MV", 8400)
+        mv = max(0, mv)
+        pct = int(max(0, min(100, round((mv - v_min) * 100 / max(1, (v_max - v_min))))))
+        return pct, mv / 1000.0
+
+    def can_log(self, *msg):
+        if CONSTANTS.get("CAN_DEBUG_PRINT", False):
+            print(*msg)
+
+    def battery_display(self):
+        pct, volts = self.battery_percent()
+        if pct is None:
+            print("Battery: unknown")
+            return
+        warn = " (LOW)" if pct < CONSTANTS.get("BATTERY_WARN_PERCENT", 75) else ""
+        print("Battery:", f"{pct}%", f"({volts:.2f} V){warn}")
+
+    def turn_in_degrees(self, degrees, wait=False):
+        """Turn by a small angle using a gentle curve."""
+        self.drivebase.curve(CONSTANTS["CURVE_RADIUS_LINE_FOLLOW"], degrees, Stop.COAST, wait)
+
+    def sharp_turn_in_degrees(self, degrees, wait=True):
+        """Perform an in-place sharp turn by the given angle in degrees."""
+        self.drivebase.turn(degrees, wait=wait)
+
+    def move_forward(self, distance, speed=None, wait=True):
+        """Move straight by the given distance in mm."""
+        if speed is not None:
+            self.set_speed(speed)
+        trim = float(CONSTANTS.get("STRAIGHT_TURN_TRIM", 0.0))
+        # If no trim requested and gyro is active, use built-in straight
+        if abs(trim) < 1e-3 and getattr(self, "gyro_ok", False):
+            self.drivebase.straight(distance, wait=wait)
+            return
+        # Otherwise, emulate a straight with constant turn trim to compensate bias
+        try:
+            self.drivebase.reset()
+        except Exception:
+            pass
+        target = float(distance)
+        direction = 1 if target >= 0 else -1
+        try:
+            ss, _, _, _ = self.drivebase.settings()
+        except Exception:
+            ss = int(CONSTANTS.get("DEFAULT_SPEED", 150))
+        mm_s = int(ss if speed is None else speed) * direction
+        self.drive_with_bias(mm_s, trim)
+        if wait:
+            while True:
+                try:
+                    d = self.drivebase.distance()
+                except Exception:
+                    d = 0.0
+                if (direction > 0 and d >= target) or (direction < 0 and d <= target):
+                    break
+                try:
+                    wait(10)
+                except Exception:
+                    pass
+            self.drivebase.stop()
+
+    # --- Sounds ---
+    def announce_state(self, state):
+        if not CONSTANTS.get("SOUNDS_ENABLED", True):
+            return
+        sp = self.hub.speaker
+        try:
+            if state == "line":
+                sp.beep(700, 60)
+            elif state == "obstacle":
+                sp.beep(350, 90); wait(40); sp.beep(350, 90)
+            elif state == "gray":
+                sp.beep(900, 80); wait(40); sp.beep(1100, 80)
+            elif state == "yellow line":
+                sp.beep(1200, 60); wait(30); sp.beep(1200, 60); wait(30); sp.beep(1200, 60)
+            elif state == "green left":
+                sp.beep(1000, 70)
+            elif state == "green right":
+                sp.beep(600, 70)
+            elif state == "stop":
+                sp.beep(250, 200)
+            else:
+                sp.beep(500, 50)
+        except Exception:
+            pass
+
+    # --- Recording helpers for can routine ---
+    def can_start_recording(self):
+        self.can_path = []
+        self.can_recording = True
+
+    def can_cancel_recording(self):
+        self.can_path = []
+        self.can_recording = False
+
+    def normalize_angle(self, angle):
+        return ((angle + 180) % 360) - 180
+
+    def face_heading(self, target_heading_deg):
+        try:
+            current = self.hub.imu.heading()
+        except Exception:
+            current = 0
+        delta = self.normalize_angle(target_heading_deg - current)
+        if self.can_recording:
+            self.can_turn(delta)
+        else:
+            self.sharp_turn_in_degrees(delta)
+
+    def can_move_forward(self, distance, speed=None, wait=True):
+        if self.can_recording:
+            self.can_path.append(("move", distance))
+        self.move_forward(distance, speed=speed, wait=wait)
+
+    def can_turn(self, degrees, wait=True):
+        if self.can_recording:
+            self.can_path.append(("turn", degrees))
+        self.sharp_turn_in_degrees(degrees, wait=wait)
+
+    def can_backtrack(self):
+        for action, value in reversed(self.can_path):
+            if action == "move":
+                self.move_forward(-value)
+            elif action == "turn":
+                self.sharp_turn_in_degrees(-value)
+        self.can_cancel_recording()
+
+    def start_motors(self, left_speed, right_speed):
+        lt = float(CONSTANTS.get("LEFT_MOTOR_TRIM", 1.0))
+        rt = float(CONSTANTS.get("RIGHT_MOTOR_TRIM", 1.0))
+        ls = int(left_speed * lt)
+        rs = int(right_speed * rt)
+        if self.left_drive.speed() != ls:
+            self.left_drive.run(ls)
+        if self.right_drive.speed() != rs:
+            self.right_drive.run(rs)
+
+    def stop_motors(self):
+        self.left_drive.stop()
+        self.right_drive.stop()
+
+    def rotate_arm(self, degrees, stop_method=Stop.BRAKE, wait=False):
+        self.arm_motor.run_angle(CONSTANTS["ARM_MOVE_SPEED"], degrees, stop_method, wait=wait)
+
+    def set_speed(self, speed):
+        if speed == 0:
+            speed = CONSTANTS["DEFAULT_SPEED"]
+        self.drivebase.settings(straight_speed=speed)
+
+    def information_to_color(self, information):
+        gray_ref_min = int(CONSTANTS.get("GRAY_REFLECTION_MIN", 99))
+        if information["reflection"] > gray_ref_min:
+            return Color.GRAY
+        elif information["color"] == Color.WHITE:
+            return Color.WHITE
+        elif (
+            ALLOW_YELLOW
+            and CONSTANTS.get("YELLOW_HUE_MIN") is not None
+            and CONSTANTS.get("YELLOW_HUE_MAX") is not None
+            and CONSTANTS.get("YELLOW_HUE_MIN") < information["hsv"].h < CONSTANTS.get("YELLOW_HUE_MAX")
+        ):
+            return Color.YELLOW
+        elif (
+            information["color"] == Color.GREEN
+            and CONSTANTS.get("GREEN_HUE_MIN", 135) < information["hsv"].h < CONSTANTS.get("GREEN_HUE_MAX", 165)
+            and information["hsv"].s > CONSTANTS.get("GREEN_S_MIN", 30)
+        ):
+            return Color.GREEN
+        elif information["color"] == Color.BLUE and information["hsv"].s > 80 and information["hsv"].v > 80:
+            return Color.BLUE
+        elif information["color"] == Color.RED and information["hsv"].s > 85:
+            return Color.RED
+        elif information["color"] == Color.RED:
+            return Color.ORANGE
+        elif information["hsv"].s < 25 and information["reflection"] < int(CONSTANTS.get("LINE_BLACK_REF_THRESHOLD", 30)):
+            return Color.BLACK
+        else:
+            return Color.NONE
+
+    def yellow_score(self, information):
+        hsv = information.get("hsv")
+        if hsv is None:
+            return 0.0
+        try:
+            h = float(hsv.h)
+            s = float(hsv.s)
+            v = float(hsv.v)
+        except Exception:
+            return 0.0
+        h_center = float(CONSTANTS.get("YELLOW_HUE_CENTER", 55.0))
+        if "YELLOW_HUE_WIDTH" in CONSTANTS:
+            h_width = float(CONSTANTS.get("YELLOW_HUE_WIDTH", 22.0))
+        else:
+            y_min = float(CONSTANTS.get("YELLOW_HUE_MIN", 45.0))
+            y_max = float(CONSTANTS.get("YELLOW_HUE_MAX", 67.0))
+            h_width = max(1.0, (y_max - y_min) / 2.0)
+            if "YELLOW_HUE_CENTER" not in CONSTANTS:
+                h_center = (y_min + y_max) / 2.0
+        h_score = max(0.0, 1.0 - abs(h - h_center) / max(1.0, h_width))
+        s_score = max(0.0, min(1.0, s / 100.0))
+        v_score = max(0.0, min(1.0, (v - 25.0) / 75.0))
+        return h_score * (0.6 + 0.3 * s_score + 0.1 * v_score)
+
+    def get_colors(self):
+        self.left_color_sensor_information = {
+            "reflection": self.color_sensor_left.reflection(),
+            "color": self.color_sensor_left.color(),
+            "hsv": self.color_sensor_left.hsv(),
+        }
+        self.right_color_sensor_information = {
+            "reflection": self.color_sensor_right.reflection(),
+            "color": self.color_sensor_right.color(),
+            "hsv": self.color_sensor_right.hsv(),
+        }
+
+        self.left_color = self.information_to_color(self.left_color_sensor_information)
+        self.right_color = self.information_to_color(self.right_color_sensor_information)
+
+    def both_black_slow(self):
+        speed_mm_s = int(CONSTANTS.get("BLACK_DRIVE_SPEED", CONSTANTS.get("BLACK_WHEEL_SPEED", 30)))
+        trim = float(CONSTANTS.get("STRAIGHT_TURN_TRIM", 0.0))
+        self.drive_with_bias(speed_mm_s, trim)
+
+    def turn_green(self, direction):
+        self.move_forward(8)
+
+        self.get_colors()
+        if (
+            (self.left_color == Color.GREEN and self.right_color == Color.GREEN)
+            or (self.left_color == Color.GRAY and self.right_color == Color.GRAY)
+        ):
+            self.drivebase.stop()
+            self.green_spill_ending()
+            return
+
+        degrees = -CONSTANTS["TURN_GREEN_DEGREES"] if direction == "left" else CONSTANTS["TURN_GREEN_DEGREES"]
+        self.drivebase.curve(CONSTANTS["CURVE_RADIUS_GREEN"], degrees, Stop.COAST, False)
+
+        entered = False
+        confirm_needed = CONSTANTS.get("SPILL_ENTRY_CONFIRM", 2)
+        confirm = 0
+        while not self.drivebase.done():
+            self.get_colors()
+            both_green = (self.left_color == Color.GREEN and self.right_color == Color.GREEN)
+            both_gray = (self.left_color == Color.GRAY and self.right_color == Color.GRAY)
+            if both_green or (CONSTANTS.get("TREAT_GRAY_AS_SPILL", False) and both_gray):
+                confirm += 1
+                if confirm >= confirm_needed:
+                    self.drivebase.stop()
+                    self.green_spill_ending()
+                    entered = True
+                    break
+            else:
+                confirm = 0
+
+        if not entered:
+            self.move_forward(-CONSTANTS["BACK_AFTER_GREEN_TURN_DISTANCE"])
+            self.robot_state = "line"
+            now = self.clock.time()
+            self._spill_cooldown_until = now + self._spill_retry_backoff_ms
+            self._spill_retry_backoff_ms = min(5000, int(self._spill_retry_backoff_ms * 2))
+
+    def follow_line(self):
+        left_ref = self.left_color_sensor_information["reflection"]
+        right_ref = self.right_color_sensor_information["reflection"]
+
+        error = right_ref - left_ref if self.on_inverted else left_ref - right_ref
+
+        kp = CONSTANTS["LINE_KP"]
+        kd = CONSTANTS["LINE_KD"]
+        d_err = error - self.prev_error
+        self.prev_error = error
+        turn_rate = kp * error + kd * d_err
+
+        max_turn = CONSTANTS.get("LINE_MAX_TURN_RATE", 320)
+        if turn_rate > max_turn:
+            turn_rate = max_turn
+        elif turn_rate < -max_turn:
+            turn_rate = -max_turn
+
+        err_scale = min(1.0, abs(error) / max(1, CONSTANTS["CORNER_ERR_THRESHOLD"]))
+        base_speed = CONSTANTS["MOVE_SPEED"]
+        speed = max(CONSTANTS["LINE_MIN_SPEED"], int(base_speed * (1 - 0.4 * err_scale)))
+
+        self.drive_with_bias(speed, turn_rate)
+
+    def follow_yellow(self):
+        y_left = (self.left_color == Color.YELLOW)
+        y_right = (self.right_color == Color.YELLOW)
+        if y_left and not y_right:
+            self.yellow_last_seen_side = -1
+        elif y_right and not y_left:
+            self.yellow_last_seen_side = +1
+
+        raw_y_l = self.yellow_score(self.left_color_sensor_information)
+        raw_y_r = self.yellow_score(self.right_color_sensor_information)
+        error = (raw_y_r - raw_y_l) * float(CONSTANTS.get("YELLOW_ERR_SCALE", 50))
+
+        now = self.clock.time()
+        if not hasattr(self, "y_pid_last_ms"):
+            self.y_pid_last_ms = 0
+            self.y_prev_error = 0.0
+            self.y_error_integral = 0.0
+            self.y_d_err_filtered = 0.0
+        dt = 0.01 if self.y_pid_last_ms == 0 else max(0.001, (now - self.y_pid_last_ms) / 1000.0)
+        self.y_pid_last_ms = now
+
+        kp = float(CONSTANTS.get("YELLOW_KP", CONSTANTS.get("LINE_KP", 3.2)))
+        ki = float(CONSTANTS.get("YELLOW_KI", CONSTANTS.get("LINE_KI", 0.02)))
+        kd = float(CONSTANTS.get("YELLOW_KD", CONSTANTS.get("LINE_KD", 18.0)))
+
+        self.y_error_integral += error * dt
+        i_max = float(CONSTANTS.get("LINE_I_MAX", 80.0))
+        if self.y_error_integral > i_max:
+            self.y_error_integral = i_max
+        elif self.y_error_integral < -i_max:
+            self.y_error_integral = -i_max
+
+        raw_d = (error - self.y_prev_error) / dt
+        self.y_prev_error = error
+        alpha = float(CONSTANTS.get("YELLOW_DERIV_ALPHA", 0.2))
+        self.y_d_err_filtered = alpha * raw_d + (1.0 - alpha) * self.y_d_err_filtered
+
+        turn = kp * error + ki * self.y_error_integral + kd * self.y_d_err_filtered
+
+        max_turn = int(CONSTANTS.get("YELLOW_MAX_TURN_RATE", CONSTANTS.get("LINE_MAX_TURN_RATE", 320)))
+        if turn > max_turn:
+            turn = max_turn
+        elif turn < -max_turn:
+            turn = -max_turn
+
+        base = int(CONSTANTS.get("YELLOW_BASE_SPEED", CONSTANTS.get("MOVE_SPEED", 170)))
+        min_s = int(CONSTANTS.get("YELLOW_MIN_SPEED", CONSTANTS.get("LINE_MIN_SPEED", 80)))
+        if raw_y_l < 0.1 and raw_y_r < 0.1:
+            if getattr(self, "yellow_last_seen_side", 0) != 0 and abs(turn) < max_turn * 0.4:
+                turn = self.yellow_last_seen_side * max(60, int(max_turn * 0.25))
+            speed = max(min_s, int(base * 0.5))
+        else:
+            err_scale = min(1.0, abs(error) / float(max(1, CONSTANTS.get("CORNER_ERR_THRESHOLD", 13) * 4)))
+            speed = max(min_s, int(base * (1.0 - 0.5 * err_scale)))
+
+        self.drive_with_bias(speed, turn)
+
+        y_exit = float(CONSTANTS.get("YELLOW_EXIT_SCORE", 0.08))
+        if raw_y_l < y_exit and raw_y_r < y_exit:
+            on_black = (self.left_color == Color.BLACK) or (self.right_color == Color.BLACK)
+            if on_black:
+                self.yellow_black_confirm += 1
+            else:
+                self.yellow_black_confirm = 0
+            if self.yellow_black_confirm >= int(CONSTANTS.get("YELLOW_BLACK_CONFIRM", 2)):
+                self.yellow_black_confirm = 0
+                self.shortcut_information["is following shortcut"] = False
+                self.align_to_line_in_place(timeout_ms=1200, err_tol=3)
+                self.robot_state = "line"
+
+    def execute_yellow_shortcut(self, direction):
+        deg = int(CONSTANTS.get("YELLOW_SHORTCUT_TURN_DEG", 90))
+        step = int(CONSTANTS.get("YELLOW_SHORTCUT_STEP_MM", 200))
+        self.stop_motors()
+        if direction == "right":
+            first, second, final = -deg, +deg, -deg
+        else:
+            first, second, final = +deg, -deg, +deg
+        self.sharp_turn_in_degrees(first)
+        self.move_forward(step)
+        self.sharp_turn_in_degrees(second)
+        self.move_forward(step)
+        self.sharp_turn_in_degrees(final)
+        try:
+            self.align_to_line_in_place(timeout_ms=1200, err_tol=4)
+        except Exception:
+            pass
+        self.shortcut_information["is following shortcut"] = False
+        self.robot_state = "line"
+
+    def turn_and_detect_ultrasonic(self, degrees=360):
+        lowest_ultrasonic = 9999
+        lowest_ultrasonic_angle = 0
+        self.drivebase.reset()
+        try:
+            ss, sa, prev_tr, ta = self.drivebase.settings()
+        except Exception:
+            prev_tr = None
+        sweep_rate = (
+            CONSTANTS["CAN_SWEEP_TURN_RATE_SLOW"]
+            if getattr(self, "can_sweep_slow_mode", False)
+            else CONSTANTS["CAN_SWEEP_TURN_RATE"]
+        )
+        self.drivebase.settings(turn_rate=sweep_rate)
+        self.sharp_turn_in_degrees(degrees, wait=False)
+        while not self.drivebase.done():
+            new_ultra = self.read_ultra_mm_can()
+            self.can_log("CAN Fallback 360 d=", new_ultra, "a=", self.drivebase.angle())
+            if new_ultra < lowest_ultrasonic:
+                lowest_ultrasonic = new_ultra
+                lowest_ultrasonic_angle = self.drivebase.angle()
+        if prev_tr is not None:
+            self.drivebase.settings(turn_rate=prev_tr)
+        return lowest_ultrasonic, lowest_ultrasonic_angle
+
+    def sweep_find_can_midpoint(self, sweep_deg=160, threshold=None, confirm=3):
+        if threshold is None:
+            threshold = CONSTANTS["CAN_SCAN_MAX_MM"]
+
+        self.sharp_turn_in_degrees(-sweep_deg // 2, wait=True)
+        self.drivebase.reset()
+
+        self.sharp_turn_in_degrees(sweep_deg, wait=False)
+        points = []
+        while not self.drivebase.done():
+            d = self.read_ultra_mm()
+            a = self.drivebase.angle()
+            points.append((a, d))
+
+        segments = []
+        cur = []
+        for a, d in points:
+            if d < threshold:
+                cur.append((a, d))
+            else:
+                if len(cur) >= CONSTANTS["CAN_SEGMENT_MIN_POINTS"]:
+                    segments.append(cur)
+                cur = []
+        if len(cur) >= CONSTANTS["CAN_SEGMENT_MIN_POINTS"]:
+            segments.append(cur)
+
+        if not segments:
+            return None, None
+
+        def seg_min(seg):
+            return min(seg, key=lambda t: t[1])
+
+        best_seg = min(segments, key=lambda s: seg_min(s)[1])
+        min_a, min_d = seg_min(best_seg)
+
+        window = [(a, d) for a, d in best_seg if d <= min_d + 40]
+        if window:
+            wsum = 0.0
+            asum = 0.0
+            for a, d in window:
+                w = 1.0 / max(1.0, float(d))
+                wsum += w
+                asum += w * a
+            target_angle = asum / max(1e-6, wsum)
+        else:
+            target_angle = min_a
+
+        return target_angle, min_d
+
+    def find_can_edges_midpoint(self, sweep_deg=160, threshold=None, confirm=3):
+        if threshold is None:
+            threshold = CONSTANTS["CAN_SCAN_MAX_MM"]
+
+        attempts = 0
+        first_hit_angle = None
+        first_hit_distance = 9999
+        min_d = 9999
+        while True:
+            self.drivebase.reset()
+            start_ang = self.drivebase.angle()
+            try:
+                ss, sa, prev_tr, ta = self.drivebase.settings()
+            except Exception:
+                prev_tr = None
+            sweep_rate = (
+                CONSTANTS["CAN_SWEEP_TURN_RATE_SLOW"]
+                if self.can_sweep_slow_mode
+                else CONSTANTS["CAN_SWEEP_TURN_RATE"]
+            )
+            self.drivebase.settings(turn_rate=sweep_rate)
+            first_hit_angle = None
+            while self.drivebase.angle() != 0:
+                break
+            self.can_log("CAN 360 sweep: rate=", sweep_rate)
+            self.sharp_turn_in_degrees(360, wait=False)
+            while not self.drivebase.done():
+                d = self.read_ultra_mm_can()
+                a = self.drivebase.angle()
+                self.can_log("CAN 360 d=", d, "a=", a)
+                if d < min_d:
+                    min_d = d
+                if d <= CONSTANTS["CAN_FIRST_HIT_MAX_MM"] and first_hit_angle is None:
+                    first_hit_angle = a
+                    first_hit_distance = d
+                    break
+            self.drivebase.stop()
+            if prev_tr is not None:
+                self.drivebase.settings(turn_rate=prev_tr)
+            if self.can_recording:
+                self.can_path.append(("turn", self.drivebase.angle() - start_ang))
+
+            if first_hit_angle is not None:
+                self.can_log("CAN 360: first hit at angle=", first_hit_angle, "min_d=", min_d)
+                break
+
+            if not self.can_sweep_slow_mode:
+                attempts += 1
+                if attempts < 2:
+                    self.can_log("CAN 360: no detection, fast attempt", attempts)
+                    continue
+                self.can_sweep_slow_mode = True
+                self.can_log("CAN 360: switching to slow sweep rate")
+                continue
+            else:
+                self.can_log("CAN 360: no detection even in slow mode; giving up")
+                return None, None
+
+        self.drivebase.reset()
+        start_ang = self.drivebase.angle()
+        self.sharp_turn_in_degrees(-(sweep_deg // 2), wait=False)
+        left_edge = None
+        last_seen = None
+        lost = 0
+        edge_threshold = first_hit_distance + CONSTANTS["CAN_EDGE_MARGIN_MM"]
+        while not self.drivebase.done():
+            d = self.read_ultra_mm_can()
+            a = self.drivebase.angle()
+            self.can_log("CAN LEFT d=", d, "a=", a)
+            if d <= edge_threshold:
+                last_seen = a
+                lost = 0
+                if d < min_d:
+                    min_d = d
+            else:
+                lost += 1
+                if lost >= confirm and last_seen is not None:
+                    left_edge = last_seen
+                    break
+        self.drivebase.stop()
+        if self.can_recording:
+            self.can_path.append(("turn", self.drivebase.angle() - start_ang))
+        if left_edge is None and last_seen is not None:
+            left_edge = last_seen
+
+        start_ang = self.drivebase.angle()
+        self.sharp_turn_in_degrees(sweep_deg, wait=False)
+        right_edge = None
+        last_seen = None
+        lost = 0
+        while not self.drivebase.done():
+            d = self.read_ultra_mm_can()
+            a = self.drivebase.angle()
+            self.can_log("CAN RIGHT d=", d, "a=", a)
+            if d <= edge_threshold:
+                last_seen = a
+                lost = 0
+                if d < min_d:
+                    min_d = d
+            else:
+                lost += 1
+                if lost >= confirm and last_seen is not None:
+                    right_edge = last_seen
+                    break
+        self.drivebase.stop()
+        if self.can_recording:
+            self.can_path.append(("turn", self.drivebase.angle() - start_ang))
+        if right_edge is None and last_seen is not None:
+            right_edge = last_seen
+
+        if left_edge is None or right_edge is None:
+            return None, None
+
+        mid = (left_edge + right_edge) / 2.0
+        return mid, min_d
+
+    def find_can_angle_micro_oscillation(self, amp_deg=None, passes=None):
+        if amp_deg is None:
+            amp_deg = CONSTANTS["CAN_OSC_AMP_DEG"]
+        if passes is None:
+            passes = CONSTANTS["CAN_OSC_PASSES"]
+
+        try:
+            ss, sa, prev_tr, ta = self.drivebase.settings()
+        except Exception:
+            prev_tr = None
+        self.drivebase.settings(turn_rate=CONSTANTS["CAN_OSC_TURN_RATE"])
+
+        self.drivebase.reset()
+        best_d = 9999
+        best_a = 0
+
+        def sample_during_turn(target_abs_angle):
+            nonlocal best_d, best_a
+            delta = target_abs_angle - self.drivebase.angle()
+            self.sharp_turn_in_degrees(delta, wait=False)
+            while not self.drivebase.done():
+                d = self.read_ultra_mm_can()
+                a = self.drivebase.angle()
+                self.can_log("CAN OSC d=", d, "a=", a)
+                if d < best_d:
+                    best_d = d
+                    best_a = a
+
+        for _ in range(passes):
+            sample_during_turn(-amp_deg)
+            sample_during_turn(+amp_deg)
+
+        sample_during_turn(0)
+
+        if prev_tr is not None:
+            self.drivebase.settings(turn_rate=prev_tr)
+
+        if best_d <= CONSTANTS["CAN_FIRST_HIT_MAX_MM"]:
+            return best_a, best_d
+        return None, None
+
+    def find_can_angle_micro_oscillation_full360(self, amp_deg=None, center_step_deg=None, passes=None):
+        if amp_deg is None:
+            amp_deg = CONSTANTS["CAN_OSC_AMP_DEG"]
+        if center_step_deg is None:
+            center_step_deg = CONSTANTS["CAN_OSC_CENTER_STEP_DEG"]
+        if passes is None:
+            passes = CONSTANTS["CAN_OSC_PASSES"]
+
+        try:
+            ss, sa, prev_tr, ta = self.drivebase.settings()
+        except Exception:
+            prev_tr = None
+        self.drivebase.settings(turn_rate=CONSTANTS["CAN_OSC_TURN_RATE"])
+
+        self.drivebase.reset()
+        best_d = 9999
+        best_a = None
+
+        def sample_during_turn(target_abs_angle):
+            nonlocal best_d, best_a
+            delta = target_abs_angle - self.drivebase.angle()
+            self.sharp_turn_in_degrees(delta, wait=False)
+            while not self.drivebase.done():
+                d = self.read_ultra_mm_can()
+                a = self.drivebase.angle()
+                self.can_log("CAN OSC360 d=", d, "a=", a)
+                if d < best_d:
+                    best_d = d
+                    best_a = a
+
+        centers = list(range(0, 360, max(1, int(center_step_deg))))
+        for _ in range(passes):
+            for c in centers:
+                sample_during_turn(c - amp_deg)
+                sample_during_turn(c + amp_deg)
+
+        sample_during_turn(0)
+
+        if prev_tr is not None:
+            self.drivebase.settings(turn_rate=prev_tr)
+
+        if best_a is None:
+            return None, None
+        if best_d <= CONSTANTS["CAN_FIRST_HIT_MAX_MM"]:
+            return best_a, best_d
+        return None, None
+
+    def approach_can_at_angle(self, target_angle_deg, stop_offset_mm=20, max_step_mm=30):
+        total_forward = 0
+        current = self.drivebase.angle()
+        self.can_turn(target_angle_deg - current)
+        while True:
+            d = self.read_ultra_mm_can()
+            self.can_log("CAN APPROACH d=", d)
+            if d >= 9000:
+                break
+            if d <= stop_offset_mm + 5:
+                break
+
+            step = max(10, min(max_step_mm, d - stop_offset_mm))
+            self.can_log("CAN APPROACH step=", step)
+            self.can_move_forward(step)
+            total_forward += step
+        return total_forward
+
+    def push_can_off_spill(self, step_mm=20, confirm=3, max_push_mm=500):
+        pushed = 0
+        off_count = 0
+        while pushed < max_push_mm:
+            self.get_colors()
+            on_green = (self.left_color == Color.GREEN) or (self.right_color == Color.GREEN)
+            du = self.read_ultra_mm_can()
+            self.can_log("CAN PUSH on_green=", on_green, "d=", du)
+            if not on_green:
+                off_count += 1
+                if off_count >= confirm:
+                    break
+            else:
+                off_count = 0
+            self.can_move_forward(step_mm)
+            pushed += step_mm
+        return pushed
+
+    def push_can_to_back_of_spill_until_boundary(self, step_mm=20, bound_confirm=3, max_push_mm=700):
+        if self.spill_entry_heading is not None:
+            self.face_heading(self.spill_entry_heading)
+
+        push_speed = 80  # mm/s steady push
+        self.drivebase.reset()
+        self.drive_with_bias(push_speed, 0)
+
+        hit_confirm = 0
+        while True:
+            pushed = abs(self.drivebase.distance())
+            if pushed >= max_push_mm:
+                break
+
+            self.get_colors()
+            boundary = (
+                (self.left_color == Color.RED and self.right_color == Color.RED)
+                or (self.left_color == Color.WHITE and self.right_color == Color.WHITE)
+            )
+            if boundary:
+                hit_confirm += 1
+                if hit_confirm >= bound_confirm:
+                    break
+            else:
+                hit_confirm = 0
+
+            wait(5)
+
+        self.drivebase.stop()
+        pushed = abs(self.drivebase.distance())
+        if self.can_recording and pushed > 0:
+            self.can_path.append(("move", pushed))
+
+        return pushed
+
+    def green_spill_ending(self):
+        self._spill_retry_backoff_ms = CONSTANTS.get("SPILL_RETRY_COOLDOWN_MS", 1200)
+        self.can_start_recording()
+        try:
+            self.spill_entry_heading = self.hub.imu.heading()
+        except Exception:
+            self.spill_entry_heading = None
+        self.can_move_forward(10)
+        self.get_colors()
+        in_spill = (
+            (self.left_color == Color.GREEN and self.right_color == Color.GREEN)
+            or (self.left_color == Color.GRAY and self.right_color == Color.GRAY)
+        )
+        if not in_spill:
+            self.can_backtrack()
+            return
+
+        self.drivebase.settings(
+            straight_speed=80,
+            straight_acceleration=450,
+            turn_rate=140,
+            turn_acceleration=1600
+        )
+
+        self.rotate_arm(-86, stop_method=Stop.HOLD)  # Arm up
+
+        self.can_move_forward(280)
+        self.can_move_forward(-20)
+        self.stop_motors()
+
+        mid_angle, min_dist = self.find_can_edges_midpoint(
+            sweep_deg=160, threshold=CONSTANTS["CAN_SCAN_MAX_MM"]
+        )
+        if mid_angle is None:
+            self.settings_default()
+            return
+
+        self.approach_can_at_angle(mid_angle, stop_offset_mm=20)
+
+        self.rotate_arm(-95, stop_method=Stop.COAST, wait=True)
+
+        push_forward = self.push_can_to_back_of_spill_until_boundary(
+            step_mm=CONSTANTS["CAN_PUSH_STEP_MM"],
+            bound_confirm=CONSTANTS["CAN_PUSH_CONFIRM"],
+            max_push_mm=CONSTANTS["CAN_PUSH_MAX_MM"],
+        )
+
+        self.rotate_arm(180)
+        self.can_move_forward(-CONSTANTS["CAN_RELEASE_BACK_MM"])
+
+        self.can_backtrack()
+
+        if self.spill_entry_heading is not None:
+            exit_heading = self.normalize_angle(self.spill_entry_heading + 180)
+            self.face_heading(exit_heading)
+        else:
+            self.sharp_turn_in_degrees(180)
+        self.exit_green_spill_forward(
+            step_mm=CONSTANTS["SPILL_EXIT_STEP_MM"],
+            confirm=CONSTANTS["SPILL_EXIT_CONFIRM"],
+            max_mm=CONSTANTS["SPILL_EXIT_MAX_MM"],
+        )
+
+        self.move_forward(-CONSTANTS["LINE_REACQUIRE_BACK_MM"])
+        self.get_colors()
+        if self.left_color == Color.GREEN and self.right_color == Color.GREEN:
+            self.exit_green_spill_forward(
+                step_mm=CONSTANTS["SPILL_EXIT_STEP_MM"],
+                confirm=CONSTANTS["SPILL_EXIT_CONFIRM"],
+                max_mm=CONSTANTS["SPILL_EXIT_STEP_MM"] * 3,
+            )
+
+        self.reacquire_line_oscillate(
+            step_deg=CONSTANTS["LINE_REACQUIRE_TURN_STEP_DEG"],
+            max_deg=CONSTANTS["LINE_REACQUIRE_TURN_MAX_DEG"],
+            confirm=CONSTANTS["LINE_REACQUIRE_CONFIRM"],
+        )
+
+        self.settings_default()
+        self.robot_state = "line"
+
+    def exit_green_spill_forward(self, step_mm=20, confirm=3, max_mm=400):
+        moved = 0
+        off_count = 0
+        while moved < max_mm:
+            self.get_colors()
+            both_green = self.left_color == Color.GREEN and self.right_color == Color.GREEN
+            du = self.read_ultra_mm_can()
+            self.can_log("SPILL EXIT both_green=", both_green, "d=", du)
+            if not both_green:
+                off_count += 1
+                if off_count >= confirm:
+                    break
+            else:
+                off_count = 0
+            self.move_forward(step_mm)
+            moved += step_mm
+        return moved
+
+    def reacquire_line_oscillate(self, step_deg=10, max_deg=120, confirm=2):
+        def confirm_line(n):
+            count = 0
+            for _ in range(max(1, n)):
+                self.get_colors()
+                if self.left_color == Color.BLACK or self.right_color == Color.BLACK:
+                    count += 1
+                else:
+                    count = 0
+                if count >= n:
+                    return True
+                wait(5)
+            return False
+
+        current_offset = 0
+        if confirm_line(confirm):
+            return True
+
+        amp = step_deg
+        while amp <= max_deg:
+            delta = -amp - current_offset
+            if delta != 0:
+                self.sharp_turn_in_degrees(delta)
+                current_offset += delta
+            if confirm_line(confirm):
+                return True
+
+            delta = amp - current_offset
+            if delta != 0:
+                self.sharp_turn_in_degrees(delta)
+                current_offset += delta
+            if confirm_line(confirm):
+                return True
+
+            amp += step_deg
+
+        return False
+
+    def align_to_line_in_place(self, timeout_ms=1500, err_tol=3):
+        start = self.clock.time()
+        prev_err = 0
+        kp = CONSTANTS.get("LINE_KP", 3.2)
+        kd = 0.0
+        max_turn = CONSTANTS.get("LINE_MAX_TURN_RATE", 320)
+        while self.clock.time() - start < timeout_ms:
+            self.get_colors()
+            left_ref = self.left_color_sensor_information["reflection"]
+            right_ref = self.right_color_sensor_information["reflection"]
+            error = right_ref - left_ref if self.on_inverted else left_ref - right_ref
+            d_err = error - prev_err
+            prev_err = error
+            if abs(error) <= err_tol:
+                break
+            turn_rate = kp * error + kd * d_err
+            if turn_rate > max_turn:
+                turn_rate = max_turn
+            elif turn_rate < -max_turn:
+                turn_rate = -max_turn
+            self.drive_with_bias(0, turn_rate)
+            wait(10)
+        self.drivebase.stop()
+
+    def avoid_obstacle(self):
+        self.stop_motors()
+        self.rotate_arm(-90)
+
+        self.sharp_turn_in_degrees(CONSTANTS["OBSTACLE_INITIAL_TURN_DEGREES"])
+        self.drivebase.curve(
+            CONSTANTS["CURVE_RADIUS_OBSTACLE"],
+            -CONSTANTS["OBSTACLE_TURN_DEGREES"],
+            Stop.BRAKE,
+            True,
+        )
+
+        self.drivebase.stop()
+        found = self.reacquire_line_oscillate(
+            step_deg=CONSTANTS.get("LINE_REACQUIRE_TURN_STEP_DEG", 10),
+            max_deg=CONSTANTS.get("LINE_REACQUIRE_TURN_MAX_DEG", 120),
+            confirm=CONSTANTS.get("LINE_REACQUIRE_CONFIRM", 2),
+        )
+        if not found:
+            self.turn_in_degrees(CONSTANTS["OBSTACLE_FINAL_TURN_DEGREES"])
+            found = self.reacquire_line_oscillate(
+                step_deg=CONSTANTS.get("LINE_REACQUIRE_TURN_STEP_DEG", 10),
+                max_deg=CONSTANTS.get("LINE_REACQUIRE_TURN_MAX_DEG", 120),
+                confirm=CONSTANTS.get("LINE_REACQUIRE_CONFIRM", 2),
+            )
+        if found:
+            self.align_to_line_in_place(timeout_ms=1500, err_tol=3)
+
+        self.robot_state = "line"
+        self.move_arm_back_after_obstacle_time = self.clock.time() + CONSTANTS["OBSTACLE_ARM_RETURN_DELAY"]
+
+    def update(self):
+        self.get_colors()
+        self.ultrasonic = self.read_ultra_mm_obstacle()
+
+        if not hasattr(self, "_battery_warned"):
+            self._battery_warned = False
+            self._last_batt_status = 0
+        pct, volts = self.battery_percent()
+        if pct is not None:
+            now = self.clock.time()
+            if now - self._last_batt_status > CONSTANTS.get("BATTERY_STATUS_INTERVAL_MS", 30000):
+                print("Battery:", f"{pct}%", f"({volts:.2f} V)")
+                self._last_batt_status = now
+            if (pct < CONSTANTS.get("BATTERY_WARN_PERCENT", 75)) and (not self._battery_warned):
+                print("WARNING: Battery low:", f"{pct}%", f"({volts:.2f} V)")
+                self._battery_warned = True
+
+        if self.move_arm_back_after_obstacle_time is not None and self.clock.time() >= self.move_arm_back_after_obstacle_time:
+            self.move_arm_back_after_obstacle_time = None
+            self.rotate_arm(90, stop_method=Stop.COAST)
+
+        both_green = (self.left_color == Color.GREEN and self.right_color == Color.GREEN)
+        both_gray = (self.left_color == Color.GRAY and self.right_color == Color.GRAY)
+        if both_green or (CONSTANTS.get("TREAT_GRAY_AS_SPILL", False) and both_gray):
+            self.robot_state = "gray"
+            return
+
+        if self.left_color == Color.BLACK and self.right_color == Color.BLACK:
+            self.black_counter += 1
+            self.both_black_slow()
+        else:
+            self.black_counter = 0
+
+        if self.black_counter > CONSTANTS["BLACK_COUNTER_THRESHOLD"]:
+            self.on_inverted = True
+        if self.left_color == Color.WHITE and self.right_color == Color.WHITE:
+            self.on_inverted = False
+
+        if self.ultrasonic is not None and self.ultrasonic < CONSTANTS["ULTRASONIC_THRESHOLD"]:
+            self._obstacle_below_count += 1
+        else:
+            self._obstacle_below_count = 0
+        if self._obstacle_below_count >= CONSTANTS.get("OBSTACLE_DETECT_CONFIRM", 2):
+            self._obstacle_below_count = 0
+            self.robot_state = "obstacle"
+            return
+
+        elif ALLOW_YELLOW and ((self.left_color == Color.YELLOW) ^ (self.right_color == Color.YELLOW)):
+            if self.left_color == Color.YELLOW:
+                self.robot_state = "yellow-right"
+            else:
+                self.robot_state = "yellow-left"
+
+        elif (
+            not self.shortcut_information["is following shortcut"]
+            and self.left_color in [Color.WHITE, Color.BLACK, Color.GRAY]
+            and self.right_color in [Color.WHITE, Color.BLACK, Color.GRAY]
+            and (
+                self.left_color != self.right_color
+                or self.left_color != Color.GRAY
+            )
+        ):
+            self.robot_state = "line"
+
+        elif self.left_color == Color.GREEN or self.right_color == Color.GREEN:
+            if self.left_color == Color.GREEN:
+                self._green_left_count += 1
+            else:
+                self._green_left_count = 0
+            if self.right_color == Color.GREEN:
+                self._green_right_count += 1
+            else:
+                self._green_right_count = 0
+
+            if self.clock.time() >= self._spill_cooldown_until:
+                if self._green_left_count >= CONSTANTS.get("GREEN_DETECT_CONFIRM", 2):
+                    self.robot_state = "green left"
+                elif self._green_right_count >= CONSTANTS.get("GREEN_DETECT_CONFIRM", 2):
+                    self.robot_state = "green right"
+                else:
+                    self.robot_state = "line"
+            else:
+                self.robot_state = "line"
+        else:
+            self.robot_state = "line"
+
+    def move(self):
+        if self.robot_state != self.previous_state:
+            self.announce_state(self.robot_state)
+
+        if self.robot_state == "gray":
+            self.green_spill_ending()
+        elif self.robot_state == "obstacle":
+            self.avoid_obstacle()
+        elif self.robot_state == "yellow-left":
+            self.execute_yellow_shortcut("left")
+        elif self.robot_state == "yellow-right":
+            self.execute_yellow_shortcut("right")
+        elif self.robot_state == "line":
+            self.follow_line()
+        elif self.robot_state == "green left":
+            self.stop_motors()
+            self.turn_green("left")
+        elif self.robot_state == "green right":
+            self.stop_motors()
+            self.turn_green("right")
+        elif self.robot_state == "stop":
+            self.stop_motors()
+
+        self.previous_state = self.robot_state
+
+    def debug(self):
+        pass
+
+    def run(self):
+        self.battery_display()
+        self.rotate_arm(180, Stop.COAST)
+        try:
+            self.hub.imu.reset_heading(0)
+        except Exception:
+            pass
+        while True:
+            self.iteration_count += 1
+            self.update()
+            self.move()
+            self.debug()
+
+def main():
+    robot = Robot()
+    try:
+        robot.run()
+    finally:
+        try:
+            robot.stop_motors()
+        except Exception:
+            pass
+
+if __name__ == "__main__":
+    main()