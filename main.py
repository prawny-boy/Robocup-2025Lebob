from pybricks.pupdevices import Motor, ColorSensor, UltrasonicSensor
from pybricks.hubs import PrimeHub
from pybricks.robotics import DriveBase
from pybricks.parameters import Port, Color, Axis, Direction, Button, Stop


DRIVEBASE_WHEEL_DIAMETER = 56
DRIVEBASE_AXLE_TRACK = 112
ROBOT_SPEED = 500
ROBOT_ACCELERATION = 750
ROBOT_TURN_RATE = 750
ROBOT_TURN_ACCELERATION = 3000
LOW_VOLTAGE = 7000
HIGH_VOLTAGE = 8300

# Robot Behavior
ROBOT_FORWARD_SPEED = 350
ROBOT_TURNING_INCREMENT = 6

ports = {
    "left_drive": Port.E,
    "right_drive": Port.C,
    "color_sensor_left": Port.D,
    "color_sensor_right": Port.A,
    "ultrasonic_sensor": Port.B,
    "arm_motor": Port.F,
}


class Robot:
    def __init__(self):
        self.hub = PrimeHub(Axis.Z, Axis.X)
        self.left_drive = Motor(ports["left_drive"], positive_direction=Direction.COUNTERCLOCKWISE)
        self.right_drive = Motor(ports["right_drive"])

        self.color_sensor_left = ColorSensor(ports["color_sensor_left"])
        self.color_sensor_right = ColorSensor(ports["color_sensor_right"])
        self.ultrasonic_sensor = UltrasonicSensor(ports["ultrasonic_sensor"])
        self.arm_motor = Motor(ports["arm_motor"])

        self.drivebase = DriveBase(self.left_drive, self.right_drive, DRIVEBASE_WHEEL_DIAMETER, DRIVEBASE_AXLE_TRACK)
        self.drivebase.use_gyro(False)
        self.drivebase.settings(
            ROBOT_SPEED,
            ROBOT_ACCELERATION,
            ROBOT_TURN_RATE,
            ROBOT_TURN_ACCELERATION
        )

        self.robot_state = "obstacle"

<<<<<<< HEAD
    def intro_sound(self):
        # play intro sound
        self.hub.speaker.volume(50)
        # Definitely not bolero trust
        self.hub.speaker.play_notes([
            "C3/4.", "B2/16_", "C3/16", "D3/16_", "C3/16", "B2/16_", "A2/16", "C3/16", "R/16", "C3/16_", "A2/16", "C3/4"
        ])

    def battery_display(self):
        # display battery of hub
        v = self.hub.battery.voltage()
        vPct = rescale(v, LOW_VOLTAGE, HIGH_VOLTAGE, 1, 100)
        print(f"Battery %: {round(vPct, 1)}, Voltage: {v}")
        if vPct < 70:
            if vPct < 40:
                print("EMERGENCY: BATTERY LOW!")
                battery_status_light = Color.RED
            else:
                print("Battery is below 70% Please charge!")
                battery_status_light = Color.YELLOW
            self.status_light(battery_status_light)
        else:
            self.status_light(Color.GREEN)

    def status_light(self, color):
        self.hub.light.off()
        self.hub.light.on(color)

    def turn_in_degrees(self, degrees=ROBOT_TURNING_INCREMENT):
        """Turns in degrees."""
=======
    def turn_in_degrees(self, degrees=ROBOT_TURNING_DEGREES):
>>>>>>> ef199140
        self.drivebase.curve(25, degrees, Stop.COAST, False)

    def short_turn_in_degrees(self, degrees):
        self.drivebase.turn(degrees)

    def move_forward(self, distance, speed=None):
        if speed is not None:
            self.set_speed(speed)
        self.drivebase.straight(distance)

    def start_motors(self, left_speed, right_speed):
        if not self.left_drive.speed() == left_speed:
            self.left_drive.run(left_speed)
        if not self.right_drive.speed() == right_speed:
            self.right_drive.run(right_speed)

    def stop_motors(self):
        self.left_drive.stop()
        self.right_drive.stop()

    def set_speed(self, speed):
        if speed == 0:
            speed = ROBOT_SPEED
        self.drivebase.settings(speed, ROBOT_ACCELERATION, ROBOT_TURN_RATE, ROBOT_TURN_ACCELERATION)

    def information_to_color(self, information):
        if information["color"] == Color.WHITE:
            return Color.WHITE
        elif information["color"] == Color.GREEN and information["hsv"].h > 135 and information["hsv"].h < 165:
            return Color.GREEN
        elif information["color"] == Color.BLUE and information["hsv"].s > 80 and information["hsv"].v > 80:
            return Color.BLUE
        elif information["color"] == Color.RED and information["hsv"].s > 85:
            return Color.RED
        elif information["color"] == Color.RED:
            return Color.ORANGE
        elif information["hsv"].s < 20 and information["reflection"] < 30 and information["reflection"] > 3:
            return Color.BLACK
        else:
            return Color.NONE

    def get_colors(self):
        self.left_color_sensor_information = {
            "reflection": self.color_sensor_left.reflection(),
            "color": self.color_sensor_left.color(),
            "hsv": self.color_sensor_left.hsv(),
        }
        self.right_color_sensor_information = {
            "reflection": self.color_sensor_right.reflection(),
            "color": self.color_sensor_right.color(),
            "hsv": self.color_sensor_right.hsv(),
        }

        self.left_color = self.information_to_color(self.left_color_sensor_information)
        self.right_color = self.information_to_color(self.right_color_sensor_information)

    def green(self, direction):
        if direction == "left":
            degrees = -75
        else:
            degrees = 75
        self.drivebase.curve(75, degrees, Stop.COAST, True)
    
    def grey(self):
        self.drivebase.reset()
        initial_facing = self.drivebase.angle()
        distance_to_middle = 100
        self.drivebase.straight(distance_to_middle) # go to middle of green area
        while self.ultrasonic_sensor.distance() == 2000: # wait for the ultrasonic sensor to detect something
            self.short_turn_in_degrees(5)
        self.start_motors(ROBOT_FORWARD_SPEED, ROBOT_FORWARD_SPEED) # drive forward
        ticks_driven = 0
        while not self.ultrasonic_sensor.distance() < 80:
            ticks_driven += 1
        self.stop_motors() # stop
        self.arm_motor.run_until_stalled(100) # move the arm down
        self.start_motors(-ROBOT_FORWARD_SPEED, -ROBOT_FORWARD_SPEED) # drive backwards
        while ticks_driven > 0: # go back to the middle of the green area
            ticks_driven -= 1
        self.stop_motors() # stop
        self.drivebase.turn(initial_facing - self.drivebase.angle()) # turn back to the initial facing
        self.drivebase.straight(-distance_to_middle)
        # place can outside green area
        self.drivebase.turn(135)
        self.drivebase.straight(100)
        self.arm_motor.run_until_stalled(-100) # move the arm up
        # reset to line
        self.drivebase.straight(-100)
        self.drivebase.turn(45)
        # continue on the path
        self.robot_state = "straight" # set the robot state to straight

    def update(self):
        self.get_colors()
        self.ultrasonic = self.ultrasonic_sensor.distance()

        if self.ultrasonic < 80:
            self.robot_state = "obstacle"
            return

        if self.left_color == Color.WHITE and self.right_color == Color.WHITE:
            self.robot_state = "straight"
        elif self.left_color == Color.BLACK and self.robot_state != "left":
            self.robot_state = "new left"
        elif self.right_color == Color.BLACK and self.robot_state != "right":
            self.robot_state = "new right"
        elif self.left_color == Color.GREEN:
            self.robot_state = "green left"
        elif self.right_color == Color.GREEN:
            self.robot_state = "green right"
        else:
            self.robot_state = "stop"

    def move(self):
        if self.robot_state == "obstacle":
            self.stop_motors()
            self.short_turn_in_degrees(90)
            self.drivebase.curve(180, -150, Stop.BRAKE, True)
            self.start_motors(ROBOT_FORWARD_SPEED, ROBOT_FORWARD_SPEED)
            self.get_colors()
            while self.right_color == Color.WHITE:
                self.get_colors()
            self.turn_in_degrees(45)
            self.robot_state = "straight"

        if self.robot_state == "straight":
<<<<<<< HEAD
            self.start_motors(ROBOT_FORWARD_SPEED, ROBOT_FORWARD_SPEED)

        elif self.robot_state == "new left": # this will stop, then set it to left
=======
            self.start_motors(ROBOT_MOVE_SPEED, ROBOT_MOVE_SPEED)
        elif self.robot_state == "new left":
>>>>>>> ef199140
            self.stop_motors()
            self.turn_in_degrees(-ROBOT_TURNING_INCREMENT)
            self.robot_state = "left"
<<<<<<< HEAD
        elif self.robot_state == "left": # left, no stopping
            self.turn_in_degrees(-ROBOT_TURNING_INCREMENT)

        elif self.robot_state == "new right": # this will stop, then set it to right
=======
        elif self.robot_state == "left":
            self.turn_in_degrees(-ROBOT_TURNING_DEGREES)
        elif self.robot_state == "new right":
>>>>>>> ef199140
            self.stop_motors()
            self.turn_in_degrees(ROBOT_TURNING_INCREMENT)
            self.robot_state = "right"
<<<<<<< HEAD
        elif self.robot_state == "right": # right, no stopping
            self.turn_in_degrees(ROBOT_TURNING_INCREMENT)
        
        # green
=======
        elif self.robot_state == "right":
            self.turn_in_degrees(ROBOT_TURNING_DEGREES)
>>>>>>> ef199140
        elif self.robot_state == "green left":
            self.stop_motors()
            self.green("left")
        elif self.robot_state == "green right":
            self.stop_motors()
<<<<<<< HEAD
            self.green("right")

        # stop
        elif self.robot_state == "stop":
            self.stop_motors()
        
    def debug(self):
        print(f"LC: {self.left_color} RC: {self.right_color} U: {self.ultrasonic} S: {self.robot_state}{" "*30}")
    
=======
            self.turn_green("right")
        elif self.robot_state == "stop":
            self.stop_motors()

    def debug(self):
        print(self.left_color_sensor_information, self.left_color)

>>>>>>> ef199140
    def run(self):
        while True:
            self.update()
            self.move()
            self.debug()

<<<<<<< HEAD
def rescale(value, in_min, in_max, out_min, out_max):
    neg = value / abs(value) # will either be 1 or -1
    value = abs(value)
    if value < in_min: value = in_min
    if value > in_max: value = in_max
    retvalue = (value - in_min) * (out_max / (in_max - in_min))
    if retvalue > out_max: retvalue = out_max
    if retvalue < out_min: retvalue = out_min
    return retvalue * neg
=======
>>>>>>> ef199140

def main():
    robot = Robot()
    robot.battery_display()
    robot.arm_motor.run_until_stalled(500, duty_limit=30) # move the arm
    print("Calibrating...")
    robot.intro_sound()
    robot.run()


main()
<|MERGE_RESOLUTION|>--- conflicted
+++ resolved
@@ -1,297 +1,273 @@
-from pybricks.pupdevices import Motor, ColorSensor, UltrasonicSensor
-from pybricks.hubs import PrimeHub
-from pybricks.robotics import DriveBase
-from pybricks.parameters import Port, Color, Axis, Direction, Button, Stop
-
-
-DRIVEBASE_WHEEL_DIAMETER = 56
-DRIVEBASE_AXLE_TRACK = 112
-ROBOT_SPEED = 500
-ROBOT_ACCELERATION = 750
-ROBOT_TURN_RATE = 750
-ROBOT_TURN_ACCELERATION = 3000
-LOW_VOLTAGE = 7000
-HIGH_VOLTAGE = 8300
-
-# Robot Behavior
-ROBOT_FORWARD_SPEED = 350
-ROBOT_TURNING_INCREMENT = 6
-
-ports = {
-    "left_drive": Port.E,
-    "right_drive": Port.C,
-    "color_sensor_left": Port.D,
-    "color_sensor_right": Port.A,
-    "ultrasonic_sensor": Port.B,
-    "arm_motor": Port.F,
-}
-
-
-class Robot:
-    def __init__(self):
-        self.hub = PrimeHub(Axis.Z, Axis.X)
-        self.left_drive = Motor(ports["left_drive"], positive_direction=Direction.COUNTERCLOCKWISE)
-        self.right_drive = Motor(ports["right_drive"])
-
-        self.color_sensor_left = ColorSensor(ports["color_sensor_left"])
-        self.color_sensor_right = ColorSensor(ports["color_sensor_right"])
-        self.ultrasonic_sensor = UltrasonicSensor(ports["ultrasonic_sensor"])
-        self.arm_motor = Motor(ports["arm_motor"])
-
-        self.drivebase = DriveBase(self.left_drive, self.right_drive, DRIVEBASE_WHEEL_DIAMETER, DRIVEBASE_AXLE_TRACK)
-        self.drivebase.use_gyro(False)
-        self.drivebase.settings(
-            ROBOT_SPEED,
-            ROBOT_ACCELERATION,
-            ROBOT_TURN_RATE,
-            ROBOT_TURN_ACCELERATION
-        )
-
-        self.robot_state = "obstacle"
-
-<<<<<<< HEAD
-    def intro_sound(self):
-        # play intro sound
-        self.hub.speaker.volume(50)
-        # Definitely not bolero trust
-        self.hub.speaker.play_notes([
-            "C3/4.", "B2/16_", "C3/16", "D3/16_", "C3/16", "B2/16_", "A2/16", "C3/16", "R/16", "C3/16_", "A2/16", "C3/4"
-        ])
-
-    def battery_display(self):
-        # display battery of hub
-        v = self.hub.battery.voltage()
-        vPct = rescale(v, LOW_VOLTAGE, HIGH_VOLTAGE, 1, 100)
-        print(f"Battery %: {round(vPct, 1)}, Voltage: {v}")
-        if vPct < 70:
-            if vPct < 40:
-                print("EMERGENCY: BATTERY LOW!")
-                battery_status_light = Color.RED
-            else:
-                print("Battery is below 70% Please charge!")
-                battery_status_light = Color.YELLOW
-            self.status_light(battery_status_light)
-        else:
-            self.status_light(Color.GREEN)
-
-    def status_light(self, color):
-        self.hub.light.off()
-        self.hub.light.on(color)
-
-    def turn_in_degrees(self, degrees=ROBOT_TURNING_INCREMENT):
-        """Turns in degrees."""
-=======
-    def turn_in_degrees(self, degrees=ROBOT_TURNING_DEGREES):
->>>>>>> ef199140
-        self.drivebase.curve(25, degrees, Stop.COAST, False)
-
-    def short_turn_in_degrees(self, degrees):
-        self.drivebase.turn(degrees)
-
-    def move_forward(self, distance, speed=None):
-        if speed is not None:
-            self.set_speed(speed)
-        self.drivebase.straight(distance)
-
-    def start_motors(self, left_speed, right_speed):
-        if not self.left_drive.speed() == left_speed:
-            self.left_drive.run(left_speed)
-        if not self.right_drive.speed() == right_speed:
-            self.right_drive.run(right_speed)
-
-    def stop_motors(self):
-        self.left_drive.stop()
-        self.right_drive.stop()
-
-    def set_speed(self, speed):
-        if speed == 0:
-            speed = ROBOT_SPEED
-        self.drivebase.settings(speed, ROBOT_ACCELERATION, ROBOT_TURN_RATE, ROBOT_TURN_ACCELERATION)
-
-    def information_to_color(self, information):
-        if information["color"] == Color.WHITE:
-            return Color.WHITE
-        elif information["color"] == Color.GREEN and information["hsv"].h > 135 and information["hsv"].h < 165:
-            return Color.GREEN
-        elif information["color"] == Color.BLUE and information["hsv"].s > 80 and information["hsv"].v > 80:
-            return Color.BLUE
-        elif information["color"] == Color.RED and information["hsv"].s > 85:
-            return Color.RED
-        elif information["color"] == Color.RED:
-            return Color.ORANGE
-        elif information["hsv"].s < 20 and information["reflection"] < 30 and information["reflection"] > 3:
-            return Color.BLACK
-        else:
-            return Color.NONE
-
-    def get_colors(self):
-        self.left_color_sensor_information = {
-            "reflection": self.color_sensor_left.reflection(),
-            "color": self.color_sensor_left.color(),
-            "hsv": self.color_sensor_left.hsv(),
-        }
-        self.right_color_sensor_information = {
-            "reflection": self.color_sensor_right.reflection(),
-            "color": self.color_sensor_right.color(),
-            "hsv": self.color_sensor_right.hsv(),
-        }
-
-        self.left_color = self.information_to_color(self.left_color_sensor_information)
-        self.right_color = self.information_to_color(self.right_color_sensor_information)
-
-    def green(self, direction):
-        if direction == "left":
-            degrees = -75
-        else:
-            degrees = 75
-        self.drivebase.curve(75, degrees, Stop.COAST, True)
-    
-    def grey(self):
-        self.drivebase.reset()
-        initial_facing = self.drivebase.angle()
-        distance_to_middle = 100
-        self.drivebase.straight(distance_to_middle) # go to middle of green area
-        while self.ultrasonic_sensor.distance() == 2000: # wait for the ultrasonic sensor to detect something
-            self.short_turn_in_degrees(5)
-        self.start_motors(ROBOT_FORWARD_SPEED, ROBOT_FORWARD_SPEED) # drive forward
-        ticks_driven = 0
-        while not self.ultrasonic_sensor.distance() < 80:
-            ticks_driven += 1
-        self.stop_motors() # stop
-        self.arm_motor.run_until_stalled(100) # move the arm down
-        self.start_motors(-ROBOT_FORWARD_SPEED, -ROBOT_FORWARD_SPEED) # drive backwards
-        while ticks_driven > 0: # go back to the middle of the green area
-            ticks_driven -= 1
-        self.stop_motors() # stop
-        self.drivebase.turn(initial_facing - self.drivebase.angle()) # turn back to the initial facing
-        self.drivebase.straight(-distance_to_middle)
-        # place can outside green area
-        self.drivebase.turn(135)
-        self.drivebase.straight(100)
-        self.arm_motor.run_until_stalled(-100) # move the arm up
-        # reset to line
-        self.drivebase.straight(-100)
-        self.drivebase.turn(45)
-        # continue on the path
-        self.robot_state = "straight" # set the robot state to straight
-
-    def update(self):
-        self.get_colors()
-        self.ultrasonic = self.ultrasonic_sensor.distance()
-
-        if self.ultrasonic < 80:
-            self.robot_state = "obstacle"
-            return
-
-        if self.left_color == Color.WHITE and self.right_color == Color.WHITE:
-            self.robot_state = "straight"
-        elif self.left_color == Color.BLACK and self.robot_state != "left":
-            self.robot_state = "new left"
-        elif self.right_color == Color.BLACK and self.robot_state != "right":
-            self.robot_state = "new right"
-        elif self.left_color == Color.GREEN:
-            self.robot_state = "green left"
-        elif self.right_color == Color.GREEN:
-            self.robot_state = "green right"
-        else:
-            self.robot_state = "stop"
-
-    def move(self):
-        if self.robot_state == "obstacle":
-            self.stop_motors()
-            self.short_turn_in_degrees(90)
-            self.drivebase.curve(180, -150, Stop.BRAKE, True)
-            self.start_motors(ROBOT_FORWARD_SPEED, ROBOT_FORWARD_SPEED)
-            self.get_colors()
-            while self.right_color == Color.WHITE:
-                self.get_colors()
-            self.turn_in_degrees(45)
-            self.robot_state = "straight"
-
-        if self.robot_state == "straight":
-<<<<<<< HEAD
-            self.start_motors(ROBOT_FORWARD_SPEED, ROBOT_FORWARD_SPEED)
-
-        elif self.robot_state == "new left": # this will stop, then set it to left
-=======
-            self.start_motors(ROBOT_MOVE_SPEED, ROBOT_MOVE_SPEED)
-        elif self.robot_state == "new left":
->>>>>>> ef199140
-            self.stop_motors()
-            self.turn_in_degrees(-ROBOT_TURNING_INCREMENT)
-            self.robot_state = "left"
-<<<<<<< HEAD
-        elif self.robot_state == "left": # left, no stopping
-            self.turn_in_degrees(-ROBOT_TURNING_INCREMENT)
-
-        elif self.robot_state == "new right": # this will stop, then set it to right
-=======
-        elif self.robot_state == "left":
-            self.turn_in_degrees(-ROBOT_TURNING_DEGREES)
-        elif self.robot_state == "new right":
->>>>>>> ef199140
-            self.stop_motors()
-            self.turn_in_degrees(ROBOT_TURNING_INCREMENT)
-            self.robot_state = "right"
-<<<<<<< HEAD
-        elif self.robot_state == "right": # right, no stopping
-            self.turn_in_degrees(ROBOT_TURNING_INCREMENT)
-        
-        # green
-=======
-        elif self.robot_state == "right":
-            self.turn_in_degrees(ROBOT_TURNING_DEGREES)
->>>>>>> ef199140
-        elif self.robot_state == "green left":
-            self.stop_motors()
-            self.green("left")
-        elif self.robot_state == "green right":
-            self.stop_motors()
-<<<<<<< HEAD
-            self.green("right")
-
-        # stop
-        elif self.robot_state == "stop":
-            self.stop_motors()
-        
-    def debug(self):
-        print(f"LC: {self.left_color} RC: {self.right_color} U: {self.ultrasonic} S: {self.robot_state}{" "*30}")
-    
-=======
-            self.turn_green("right")
-        elif self.robot_state == "stop":
-            self.stop_motors()
-
-    def debug(self):
-        print(self.left_color_sensor_information, self.left_color)
-
->>>>>>> ef199140
-    def run(self):
-        while True:
-            self.update()
-            self.move()
-            self.debug()
-
-<<<<<<< HEAD
-def rescale(value, in_min, in_max, out_min, out_max):
-    neg = value / abs(value) # will either be 1 or -1
-    value = abs(value)
-    if value < in_min: value = in_min
-    if value > in_max: value = in_max
-    retvalue = (value - in_min) * (out_max / (in_max - in_min))
-    if retvalue > out_max: retvalue = out_max
-    if retvalue < out_min: retvalue = out_min
-    return retvalue * neg
-=======
->>>>>>> ef199140
-
-def main():
-    robot = Robot()
-    robot.battery_display()
-    robot.arm_motor.run_until_stalled(500, duty_limit=30) # move the arm
-    print("Calibrating...")
-    robot.intro_sound()
-    robot.run()
-
-
-main()
+from pybricks.pupdevices import Motor, ColorSensor, UltrasonicSensor
+from pybricks.hubs import PrimeHub
+from pybricks.robotics import DriveBase
+from pybricks.parameters import Port, Color, Axis, Direction, Button, Stop
+
+
+DRIVEBASE_WHEEL_DIAMETER = 56
+DRIVEBASE_AXLE_TRACK = 112
+ROBOT_SPEED = 500
+ROBOT_ACCELERATION = 750
+ROBOT_TURN_RATE = 750
+ROBOT_TURN_ACCELERATION = 3000
+LOW_VOLTAGE = 7000
+HIGH_VOLTAGE = 8300
+
+# Robot Behavior
+ROBOT_FORWARD_SPEED = 350
+ROBOT_TURNING_INCREMENT = 6
+
+ports = {
+    "left_drive": Port.E,
+    "right_drive": Port.C,
+    "color_sensor_left": Port.D,
+    "color_sensor_right": Port.A,
+    "ultrasonic_sensor": Port.B,
+    "arm_motor": Port.F,
+}
+
+
+class Robot:
+    def __init__(self):
+        self.hub = PrimeHub(Axis.Z, Axis.X)
+        self.left_drive = Motor(ports["left_drive"], positive_direction=Direction.COUNTERCLOCKWISE)
+        self.right_drive = Motor(ports["right_drive"])
+
+        self.color_sensor_left = ColorSensor(ports["color_sensor_left"])
+        self.color_sensor_right = ColorSensor(ports["color_sensor_right"])
+        self.ultrasonic_sensor = UltrasonicSensor(ports["ultrasonic_sensor"])
+        self.arm_motor = Motor(ports["arm_motor"])
+
+        self.drivebase = DriveBase(self.left_drive, self.right_drive, DRIVEBASE_WHEEL_DIAMETER, DRIVEBASE_AXLE_TRACK)
+        self.drivebase.use_gyro(False)
+        self.drivebase.settings(
+            ROBOT_SPEED,
+            ROBOT_ACCELERATION,
+            ROBOT_TURN_RATE,
+            ROBOT_TURN_ACCELERATION
+        )
+
+        self.robot_state = "obstacle"
+
+
+    def intro_sound(self):
+        # play intro sound
+        self.hub.speaker.volume(50)
+        # Definitely not bolero trust
+        self.hub.speaker.play_notes([
+            "C3/4.", "B2/16_", "C3/16", "D3/16_", "C3/16", "B2/16_", "A2/16", "C3/16", "R/16", "C3/16_", "A2/16", "C3/4"
+        ])
+
+    def battery_display(self):
+        # display battery of hub
+        v = self.hub.battery.voltage()
+        vPct = rescale(v, LOW_VOLTAGE, HIGH_VOLTAGE, 1, 100)
+        print(f"Battery %: {round(vPct, 1)}, Voltage: {v}")
+        if vPct < 70:
+            if vPct < 40:
+                pri+nt("EMERGENCY: BATTERY LOW!")
+                battery_status_light = Color.RED
+            else:
+                print("Battery is below 70% Please charge!")
+                battery_status_light = Color.YELLOW
+            self.status_light(battery_status_light)
+        else:
+            self.status_light(Color.GREEN)
+
+    def status_light(self, color):
+        self.hub.light.off()
+        self.hub.light.on(color)
+
+    def turn_in_degrees(self, degrees=ROBOT_TURNING_INCREMENT):
+        """Turns in degrees."""
+
+        self.drivebase.curve(25, degrees, Stop.COAST, False)
+
+    def short_turn_in_degrees(self, degrees):
+        self.drivebase.turn(degrees)
+
+    def move_forward(self, distance, speed=None):
+        if speed is not None:
+            self.set_speed(speed)
+        self.drivebase.straight(distance)
+
+    def start_motors(self, left_speed, right_speed):
+        if not self.left_drive.speed() == left_speed:
+            self.left_drive.run(left_speed)
+        if not self.right_drive.speed() == right_speed:
+            self.right_drive.run(right_speed)
+
+    def stop_motors(self):
+        self.left_drive.stop()
+        self.right_drive.stop()
+
+    def set_speed(self, speed):
+        if speed == 0:
+            speed = ROBOT_SPEED
+        self.drivebase.settings(speed, ROBOT_ACCELERATION, ROBOT_TURN_RATE, ROBOT_TURN_ACCELERATION)
+
+    def information_to_color(self, information):
+        if information["color"] == Color.WHITE:
+            return Color.WHITE
+        elif information["color"] == Color.GREEN and information["hsv"].h > 135 and information["hsv"].h < 165:
+            return Color.GREEN
+        elif information["color"] == Color.BLUE and information["hsv"].s > 80 and information["hsv"].v > 80:
+            return Color.BLUE
+        elif information["color"] == Color.RED and information["hsv"].s > 85:
+            return Color.RED
+        elif information["color"] == Color.RED:
+            return Color.ORANGE
+        elif information["hsv"].s < 20 and information["reflection"] < 30 and information["reflection"] > 3:
+            return Color.BLACK
+        else:
+            return Color.NONE
+
+    def get_colors(self):
+        self.left_color_sensor_information = {
+            "reflection": self.color_sensor_left.reflection(),
+            "color": self.color_sensor_left.color(),
+            "hsv": self.color_sensor_left.hsv(),
+        }
+        self.right_color_sensor_information = {
+            "reflection": self.color_sensor_right.reflection(),
+            "color": self.color_sensor_right.color(),
+            "hsv": self.color_sensor_right.hsv(),
+        }
+
+        self.left_color = self.information_to_color(self.left_color_sensor_information)
+        self.right_color = self.information_to_color(self.right_color_sensor_information)
+
+    def green(self, direction):
+        if direction == "left":
+            degrees = -75
+        else:
+            degrees = 75
+        self.drivebase.curve(75, degrees, Stop.COAST, True)
+    
+    def grey(self):
+        self.drivebase.reset()
+        initial_facing = self.drivebase.angle()
+        distance_to_middle = 100
+        self.drivebase.straight(distance_to_middle) # go to middle of green area
+        while self.ultrasonic_sensor.distance() == 2000: # wait for the ultrasonic sensor to detect something
+            self.short_turn_in_degrees(5)
+        self.start_motors(ROBOT_FORWARD_SPEED, ROBOT_FORWARD_SPEED) # drive forward
+        ticks_driven = 0
+        while not self.ultrasonic_sensor.distance() < 80:
+            ticks_driven += 1
+        self.stop_motors() # stop
+        self.arm_motor.run_until_stalled(100) # move the arm down
+        self.start_motors(-ROBOT_FORWARD_SPEED, -ROBOT_FORWARD_SPEED) # drive backwards
+        while ticks_driven > 0: # go back to the middle of the green area
+            ticks_driven -= 1
+        self.stop_motors() # stop
+        self.drivebase.turn(initial_facing - self.drivebase.angle()) # turn back to the initial facing
+        self.drivebase.straight(-distance_to_middle)
+        # place can outside green area
+        self.drivebase.turn(135)
+        self.drivebase.straight(100)
+        self.arm_motor.run_until_stalled(-100) # move the arm up
+        # reset to line
+        self.drivebase.straight(-100)
+        self.drivebase.turn(45)
+        # continue on the path
+        self.robot_state = "straight" # set the robot state to straight
+
+    def update(self):
+        self.get_colors()
+        self.ultrasonic = self.ultrasonic_sensor.distance()
+
+        if self.ultrasonic < 80:
+            self.robot_state = "obstacle"
+            return
+
+        if self.left_color == Color.WHITE and self.right_color == Color.WHITE:
+            self.robot_state = "straight"
+        elif self.left_color == Color.BLACK and self.robot_state != "left":
+            self.robot_state = "new left"
+        elif self.right_color == Color.BLACK and self.robot_state != "right":
+            self.robot_state = "new right"
+        elif self.left_color == Color.GREEN:
+            self.robot_state = "green left"
+        elif self.right_color == Color.GREEN:
+            self.robot_state = "green right"
+        else:
+            self.robot_state = "stop"
+
+    def move(self):
+        if self.robot_state == "obstacle":
+            self.stop_motors()
+            self.short_turn_in_degrees(90)
+            self.drivebase.curve(180, -150, Stop.BRAKE, True)
+            self.start_motors(ROBOT_FORWARD_SPEED, ROBOT_FORWARD_SPEED)
+            self.get_colors()
+            while self.right_color == Color.WHITE:
+                self.get_colors()
+            self.turn_in_degrees(45)
+            self.robot_state = "straight"
+
+        if self.robot_state == "straight":
+
+            self.start_motors(ROBOT_FORWARD_SPEED, ROBOT_FORWARD_SPEED)
+
+        elif self.robot_state == "new left": # this will stop, then set it to left
+            self.stop_motors()
+            self.turn_in_degrees(-ROBOT_TURNING_INCREMENT)
+            self.robot_state = "left"
+
+        elif self.robot_state == "left": # left, no stopping
+            self.turn_in_degrees(-ROBOT_TURNING_INCREMENT)
+
+        elif self.robot_state == "new right": # this will stop, then set it to right
+
+            self.stop_motors()
+            self.turn_in_degrees(ROBOT_TURNING_INCREMENT)
+            self.robot_state = "right"
+
+        elif self.robot_state == "right": # right, no stopping
+            self.turn_in_degrees(ROBOT_TURNING_INCREMENT)
+        
+        # green
+        elif self.robot_state == "green left":
+            self.stop_motors()
+            self.green("left")
+        elif self.robot_state == "green right":
+            self.stop_motors()
+
+            self.green("right")
+
+        # stop
+        elif self.robot_state == "stop":
+            self.stop_motors()
+        
+    def debug(self):
+        print(f"LC: {self.left_color} RC: {self.right_color} U: {self.ultrasonic} S: {self.robot_state}{" "*30}")
+        
+    def run(self):
+        while True:
+            self.update()
+            self.move()
+            self.debug()
+
+
+def rescale(value, in_min, in_max, out_min, out_max):
+    neg = value / abs(value) # will either be 1 or -1
+    value = abs(value)
+    if value < in_min: value = in_min
+    if value > in_max: value = in_max
+    retvalue = (value - in_min) * (out_max / (in_max - in_min))
+    if retvalue > out_max: retvalue = out_max
+    if retvalue < out_min: retvalue = out_min
+    return retvalue * neg
+
+
+def main():
+    robot = Robot()
+    robot.battery_display()
+    robot.arm_motor.run_until_stalled(500, duty_limit=30) # move the arm
+    print("Calibrating...")
+    robot.intro_sound()
+    robot.run()
+
+
+main()